--- conflicted
+++ resolved
@@ -89,14 +89,9 @@
                           'long_description_method', 'parameter_only_pipeline',
                           'typical_pipeline', 'optional_artifact_pipeline',
                           'pointless_pipeline', 'visualizer_only_pipeline',
-<<<<<<< HEAD
                           'pipelines_in_pipeline', 'resumable_pipeline',
+                          'list_pipeline', 'collection_pipeline',
                           'failing_pipeline', 'docstring_order_method',
-=======
-                          'pipelines_in_pipeline', 'list_pipeline',
-                          'collection_pipeline', 'failing_pipeline',
-                          'docstring_order_method',
->>>>>>> c950b0c2
                           'constrained_input_visualization',
                           'combinatorically_mapped_method',
                           'double_bound_variable_method',
@@ -163,12 +158,8 @@
                          {'parameter_only_pipeline', 'typical_pipeline',
                           'optional_artifact_pipeline', 'pointless_pipeline',
                           'visualizer_only_pipeline', 'pipelines_in_pipeline',
-<<<<<<< HEAD
-                          'resumable_pipeline', 'failing_pipeline'})
-=======
-                          'list_pipeline', 'collection_pipeline',
-                          'failing_pipeline'})
->>>>>>> c950b0c2
+                          'resumable_pipeline', 'list_pipeline',
+                          'collection_pipeline', 'failing_pipeline'})
         for pipeline in pipelines.values():
             self.assertIsInstance(pipeline, qiime2.sdk.Pipeline)
 
