# ----------------------------------------------------------------------------
# Copyright (c) 2016-2020, QIIME 2 development team.
#
# Distributed under the terms of the Modified BSD License.
#
# The full license is in the file LICENSE, distributed with this software.
# ----------------------------------------------------------------------------

import pkg_resources
import tempfile
import unittest
import shutil
import pathlib

import qiime2

<<<<<<< HEAD
from qiime2.core import transform
=======
from qiime2.sdk import usage
>>>>>>> e3def226
from qiime2.plugin.model.base import FormatBase


# TODO Split out into more specific subclasses if necessary.
class TestPluginBase(unittest.TestCase):
    """Test harness for simplifying testing QIIME 2 plugins.

    ``TestPluginBase`` extends ``unittest.TestCase``, with a few extra helpers
    and assertions.

    Attributes
    ----------
    package : str
        The name of the plugin package to be tested.
    test_dir_prefix : str
        The prefix for the temporary testing dir created by the harness.

    """

    package = None
    test_dir_prefix = 'qiime2-plugin'

    def setUp(self):
        """Test runner setup hook.

        If overriding this hook in a test, call ``__super__`` to invoke this
        method in the overridden hook, otherwise the harness might not work
        as expected.

        """

        try:
            package = self.package.split('.')[0]
        except AttributeError:
            self.fail('Test class must have a package property.')

        # plugins are keyed by their names, so a search inside the plugin
        # object is required to match to the correct plugin
        plugin = None
        for name, plugin_ in qiime2.sdk.PluginManager().plugins.items():
            if plugin_.package == package:
                plugin = plugin_

        if plugin is not None:
            self.plugin = plugin
        else:
            self.fail('%s is not a registered QIIME 2 plugin.' % package)

        # TODO use qiime2 temp dir when ported to framework, and when the
        # configurable temp dir exists
        self.temp_dir = tempfile.TemporaryDirectory(
            prefix='%s-test-temp-' % self.test_dir_prefix)

    def tearDown(self):
        """Test runner teardown hook.

        If overriding this hook in a test, call ``__super__`` to invoke this
        method in the overridden hook, otherwise the harness might not work
        as expected.

        """

        self.temp_dir.cleanup()

    def get_data_path(self, filename):
        """Convenience method for getting a data asset while testing.

        Test data stored in the ``data/`` dir local to the running test
        can be accessed via this method.

        Parameters
        ----------
        filename : str
            The name of the file to look up.

        Returns
        -------
        filepath : str
            The materialized filepath to the requested test data.

        """

        return pkg_resources.resource_filename(self.package,
                                               'data/%s' % filename)

    def get_transformer(self, from_type, to_type):
        """Convenience method for getting a registered transformer.

        Parameters
        ----------
        from_type : A View Type
            The :term:`View` type of the source data.
        to_type : A View Type
            The :term:`View` type to transform to.

        Returns
        -------
        transformer : A Transformer Function
            The registered transformer from ``from_type`` to ``to_type``.

        """

        try:
            from_type = transform.ModelType.from_view_type(from_type)
            to_type = transform.ModelType.from_view_type(to_type)

            transformation = from_type.make_transformation(to_type)
        except Exception:
            self.fail(
                "Could not find registered transformer from %r to %r." %
                (from_type, to_type))

        return transformation

    def assertRegisteredSemanticType(self, semantic_type):
        """Test assertion for ensuring a plugin's semantic type is registered.

        Fails if the semantic type requested is not found in the Plugin
        Manager.

        Parameters
        ----------
        semantic_type : A Semantic Type
            The :term:`Semantic Type` to test the presence of.

        """

        try:
            record = self.plugin.type_fragments[semantic_type.name]
        except KeyError:
            self.fail(
                "Semantic type %r is not registered on the plugin." %
                semantic_type)

        self.assertEqual(record.fragment, semantic_type)

    def assertSemanticTypeRegisteredToFormat(self, semantic_type, exp_format):
        """Test assertion for ensuring a semantic type is registered to a
           format.

        Fails if the semantic type requested is not registered to the format
        specified with ``exp_format``. Also fails if the semantic type isn't
        registered to **any** format.

        Parameters
        ----------
        semantic_type : A Semantic Type
            The :term:`Semantic Type` to check for.
        exp_format : A Format
            The :term:`Format` to check that the Semantic Type is registed on.

        """

        obs_format = None
        for type_format_record in self.plugin.type_formats:
            if type_format_record.type_expression == semantic_type:
                obs_format = type_format_record.format
                break

        self.assertIsNotNone(
            obs_format,
            "Semantic type %r is not registered to a format." % semantic_type)

        self.assertEqual(
            obs_format, exp_format,
            "Expected semantic type %r to be registered to format %r, not %r."
            % (semantic_type, exp_format, obs_format))

    def transform_format(self, source_format, target, filename=None,
                         filenames=None):
        """Helper utility for loading data and transforming it.

        Combines several other utilities in this class, will load files from
        ``data/``, as ``source_format``, then transform to the ``target`` view.

        Parameters
        ----------
        source_format : A Format
            The :term:`Format` to load the data as.
        target : A View Type
            The :term:`View Type <View>` to transform the data to.
        filename : str
            The name of the file to load from ``data``. Use this for formats
            that use a single file in their format definition. Mutually
            exclusive with the ``filenames`` parameter.
        filenames : list[str]
            The names of the files to load from ``data``. Use this for formats
            that use multiple files in their format definition. Mutually
            exclusive with the ``filename`` parameter.

        Returns
        -------
        input : A Format
            The data loaded from ``data`` as the specified ``source_format``.
        obs : A View Type
            The loaded data, transformed to the specified ``target`` view type.

        """

        # Guard any non-QIIME2 Format sources from being tested
        if not issubclass(source_format, FormatBase):
            raise ValueError("`source_format` must be a subclass of "
                             "FormatBase.")

        # Guard against invalid filename(s) usage
        if filename is not None and filenames is not None:
            raise ValueError("Cannot use both `filename` and `filenames` at "
                             "the same time.")

        # Handle format initialization
        source_path = None
        if filename:
            source_path = self.get_data_path(filename)
        elif filenames:
            source_path = self.temp_dir.name
            for filename in filenames:
                filepath = self.get_data_path(filename)
                shutil.copy(filepath, source_path)
        input = source_format(source_path, mode='r')

        transformer = self.get_transformer(source_format, target)
        obs = transformer(input)

        if issubclass(target, FormatBase):
            self.assertIsInstance(obs, (type(pathlib.Path()), str, target))
        else:
            self.assertIsInstance(obs, target)

        return input, obs

    def execute_examples(self):
        if self.plugin is None:
            raise ValueError('Attempted to run `execute_examples` without '
                             'configuring test harness.')
        for _, action in self.plugin.actions.items():
            for name, example_f in action.examples.items():
                with self.subTest(example=name):
                    use = usage.ExecutionUsage()
                    example_f(use)<|MERGE_RESOLUTION|>--- conflicted
+++ resolved
@@ -14,11 +14,8 @@
 
 import qiime2
 
-<<<<<<< HEAD
 from qiime2.core import transform
-=======
 from qiime2.sdk import usage
->>>>>>> e3def226
 from qiime2.plugin.model.base import FormatBase
 
 
