--- conflicted
+++ resolved
@@ -141,7 +141,7 @@
           list.
         description
           A more complete description of the plugins purpose.
-        citations : list of CitationRecord
+        citations : CitationRecord or list of CitationRecord
           Citations to associate with a result whenever this plugin is
           used. Can also use an entire :py:class:`Citations` object.
 
@@ -222,8 +222,8 @@
         ----------
         *formats : TextFileFormat, BinaryFileFormat, or DirectoryFormat
           Formats which are created or defined by this plugin.
-        citations : list of CitationRecord
-          Citations to associate with a result whenever this format is used
+        citations : CitatonRecord or list of CitationRecord
+          Citation(s) to associate with a result whenever this format is used
           internally. Can also use an entire :py:class:`Citations` object.
 
         Returns
@@ -242,28 +242,21 @@
         self.register_views(*formats, citations=citations)
 
     def register_views(self, *views, citations=None):
-<<<<<<< HEAD
-        citations = make_citations_tuple(citations)
-=======
         """Register arbitrary views (Python classes or formats) to the plugin
 
         Parameters
         ----------
         *views : type
           Views which are created or defined by this plugin
-        citations : list of CitationRecord
-          Citations to associate with a result whenever this format is used
+        citations : CitationRecord or list of CitationRecord
+          Citation(s) to associate with a result whenever this format is used
           internally. Can also use an entire :py:class:`Citations` object.
 
         Returns
         -------
         None
         """
-        if citations is None:
-            citations = ()
-        else:
-            citations = tuple(citations)
->>>>>>> 9cb45d59
+        citations = make_citations_tuple(citations)
 
         for view in views:
             if not isinstance(view, type):
@@ -358,8 +351,8 @@
         _fn : Callable
           Ignore this parameter as it is the mechanism to allow argumentless
           decoration
-        citations : list of CitationRecord
-          Citations to associate with a result whenever this transformer is
+        citations : CitationRecord or list of CitationRecord
+          Citation(s) to associate with a result whenever this transformer is
           used internally. Can also use an entire :py:class:`Citations` object.
 
         Returns
@@ -618,9 +611,6 @@
                           parameter_descriptions=None,
                           output_descriptions=None, citations=None,
                           deprecated=False, examples=None):
-<<<<<<< HEAD
-        citations = make_citations_tuple(citations)
-=======
         """Register a method to the associated plugin.
 
         Parameters
@@ -654,8 +644,8 @@
           A dictionary of parameter names (see ``parameters``) to descriptions.
         output_descriptions: dict[str, str]
           A dictionary of output names (see ``outputs``) to descriptions.
-        citations : list of CitationRecord
-          Citations to associate with a result whenever this action is
+        citations : CitationRecord or list of CitationRecord
+          Citation(s) to associate with a result whenever this action is
           used. Can also use an entire :py:class:`.Citations` object.
         deprecated : bool
           Whether this action is deprecated and should be migrated away from.
@@ -689,11 +679,7 @@
         ...     description='It does something very clever and interesting.'
         ... )
         """
-        if citations is None:
-            citations = ()
-        else:
-            citations = tuple(citations)
->>>>>>> 9cb45d59
+        citations = make_citations_tuple(citations)
 
         if examples is None:
             examples = {}
@@ -713,9 +699,6 @@
                           description, input_descriptions=None,
                           parameter_descriptions=None, citations=None,
                           deprecated=False, examples=None):
-<<<<<<< HEAD
-        citations = make_citations_tuple(citations)
-=======
         """Register a visualizer to the associated plugin.
 
         Parameters
@@ -741,7 +724,7 @@
           A dictionary of input names (see ``inputs``) to descriptions.
         parameter_descriptions: dict[str, str]
           A dictionary of parameter names (see ``parameters``) to descriptions.
-        citations : list of CitationRecord
+        citations : CitationRecord or list of CitationRecord
           Citations to associate with a result whenever this action is
           used. Can also use an entire :py:class:`.Citations` object.
         deprecated : bool
@@ -767,11 +750,7 @@
         ...     citations=[citations['witcombe2006sword']]
         ... )
         """
-        if citations is None:
-            citations = ()
-        else:
-            citations = tuple(citations)
->>>>>>> 9cb45d59
+        citations = make_citations_tuple(citations)
 
         if examples is None:
             examples = {}
@@ -793,9 +772,6 @@
                           parameter_descriptions=None,
                           output_descriptions=None, citations=None,
                           deprecated=False, examples=None):
-<<<<<<< HEAD
-        citations = make_citations_tuple(citations)
-=======
         """Register a pipeline to the associated plugin.
 
         Parameters
@@ -830,8 +806,8 @@
           A dictionary of parameter names (see ``parameters``) to descriptions.
         output_descriptions: dict[str, str]
           A dictionary of output names (see ``outputs``) to descriptions.
-        citations : list of CitationRecord
-          Citations to associate with a result whenever this action is
+        citations : CitationRecord or list of CitationRecord
+          Citation(s) to associate with a result whenever this action is
           used. Can also use an entire :py:class:`.Citations` object.
         deprecated : bool
           Whether this action is deprecated and should be migrated away from.
@@ -852,11 +828,7 @@
         ...     description='Takes a collection and returns a better one'
         ... )
         """
-        if citations is None:
-            citations = ()
-        else:
-            citations = tuple(citations)
->>>>>>> 9cb45d59
+        citations = make_citations_tuple(citations)
 
         if examples is None:
             examples = {}
