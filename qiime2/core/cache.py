# ----------------------------------------------------------------------------
# Copyright (c) 2016-2022, QIIME 2 development team.
#
# Distributed under the terms of the Modified BSD License.
#
# The full license is in the file LICENSE, distributed with this software.
# ----------------------------------------------------------------------------
"""
The cache is used to store unzipped data on disk in a predictable and user
controlled location. This allows us to skip constantly zipping and unzipping
large amounts of data and taking up CPU time when storage space is not an
issue. It also allows us to to know exactly what data has been created and
where.

By default, a cache will be created under $TMPDIR/qiime2/$USER and all
intermediate data created by QIIME 2 as it executes will be written into that
directory. This means QIIME 2 reserves usage of the $TMPDIR/qiime2 directory.
The user may also specify a new location to be used in place of this default
directory. This location must meet a few criteria.

**1.** It must be writable from any and all locations the QIIME 2 command
intending to use it will be running. This means that in an HPC context, the
location specified for the cache must be writable from the node QIIME 2 will be
executing on.

**2.** It must either not exist or already be a cache. The first time a
directory is specified to be used as a cache, it should not exist. QIIME 2 will
create a cache structure on disk at that location. Any existing directory you
attempt to use as a cache should have been created as a cache by QIIME 2.

"""
import re
import os
import stat
import yaml
import time
import atexit
import psutil
import shutil
import getpass
import pathlib
import weakref
import tempfile
import warnings
import threading
from sys import maxsize
from random import randint
from datetime import timedelta

import flufl.lock

import qiime2
from .path import ArchivePath
from qiime2.sdk.result import Result
from qiime2.core.util import (is_uuid4, set_permissions, touch_under_path,
                              READ_ONLY_FILE, READ_ONLY_DIR, ALL_PERMISSIONS)
from qiime2.core.archive.archiver import Archiver

_VERSION_TEMPLATE = """\
QIIME 2
cache: %s
framework: %s
"""

_KEY_TEMPLATE = """\
origin:
 %s
data:
 %s
pool:
 %s
"""

# Thread local indicating the cache to use
_CACHE = threading.local()
_CACHE.cache = None
_CACHE.temp_cache = None

# TODO: Do we want this on the thread local? I feel like maybe we do
# Keep track of every cache used by this process for cleanup later
USED_CACHES = set()

# These permissions are directory with sticky bit and rwx for all set
EXPECTED_PERMISSIONS = 0o41777


def get_cache():
    """Gets the cache we have instructed QIIME 2 to use in this invocation.
    By default this is a cache located at $TMPDIR/qiime2/$USER, but if the
    user has set a cache it is the cache they set. This is used by various
    parts of the framework to determine what cache they should be saving
    to/loading from.

    Returns
    -------
    Cache
        The cache QIIME 2 is using for the current invocation.

    Examples
    --------
    >>> test_dir = tempfile.TemporaryDirectory(prefix='qiime2-test-temp-')
    >>> cache_path = os.path.join(test_dir.name, 'cache')
    >>> cache = Cache(cache_path)
    >>> # get_cache() will return the temp cache, not the one we just made.
    >>> get_cache() == cache
    False
    >>> # After withing in the cache we just made, get_cache() will return it.
    >>> with cache:
    ...     get_cache() == cache
    True
    >>> # Now that we have exited our cache, we will get the temp cache again.
    >>> get_cache() == cache
    False
    >>> test_dir.cleanup()

    """
    # If we are on a new thread we may in fact not have a cache attribute here
    # at all
    if not hasattr(_CACHE, 'cache') or _CACHE.cache is None:
        if not hasattr(_CACHE, 'temp_cache') or _CACHE.temp_cache is None:
            _CACHE.temp_cache = Cache()
        return _CACHE.temp_cache

    return _CACHE.cache


<<<<<<< HEAD
def _get_temp_path():
    """Get path to temp cache if the user did not specify a named cache.
    This function will create the path if it does not exist and ensure it
    is suitable for use as a cache if it does.

    Returns
    -------
    str
        The path created for the temp cache.
    """
    tmpdir = tempfile.gettempdir()

    cache_dir = os.path.join(tmpdir, 'qiime2')

    # Make sure the sticky bit is set on the cache directory. Documentation on
    # what a sticky bit is can be found here
    # https://docs.python.org/3/library/stat.html#stat.S_ISVTX We also set
    # read/write/execute permissions for everyone on this directory. We only do
    # this if we are the owner of the /tmp/qiime2  directory or in other words
    # the first person to run QIIME 2 with this /tmp since the /tmp was wiped
    if not os.path.exists(cache_dir):
        os.mkdir(cache_dir)
        sticky_permissions = stat.S_ISVTX | stat.S_IRWXU | stat.S_IRWXG \
            | stat.S_IRWXO
        os.chmod(cache_dir, sticky_permissions)
    elif os.stat(cache_dir).st_mode != EXPECTED_PERMISSIONS:
        raise ValueError(f"Directory '{cache_dir}' already exists without "
                         f"proper permissions '{oct(EXPECTED_PERMISSIONS)}' "
                         "set. Current permissions are "
                         f"'{oct(os.stat(cache_dir).st_mode)}.' This most "
                         "likely means something other than QIIME 2 created "
                         f"the directory '{cache_dir}' or QIIME 2 failed "
                         f"between creating '{cache_dir}' and setting "
                         "permissions on it.")

    user = _get_user()
    user_dir = os.path.join(cache_dir, user)

    # It is conceivable that we already have a path matching this username that
    # belongs to another uid, if we do then we want to create a garbage name
    # for the temp cache that will be used by this user
    if os.path.exists(user_dir) and os.stat(user_dir).st_uid != os.getuid():
        uid_name = _get_uid_cache_name()
        # This really shouldn't happen
        if user == uid_name:
            raise ValueError(f'Temp cache for uid path {user} already exists '
                             'but does not belong to us.')

        user_dir = os.path.join(cache_dir, uid_name)

    return user_dir


# TODO: maybe hand shutil.copytree qiime2.util.duplicate
def _copy_to_data(cache, ref):
    """If the data does not already exist in the cache, it will copy the data
    into the cache's data directory and set the appropriate permissions on the
    data. If the data does already exist in the cache, it will do nothing.

    Parameters
    ----------
    cache : Cache
        The cache whose data directory we are moving data into.
    ref : Result
        The data we are copying into the cache's data directory.
    """
    destination = cache.data / str(ref.uuid)

    if not os.path.exists(destination):
        if not isinstance(ref._archiver.path, ArchivePath):
            os.mkdir(destination)
            shutil.copytree(ref._archiver.path, destination,
                            dirs_exist_ok=True)
        else:
            shutil.copytree(ref._archiver.path, cache.data, dirs_exist_ok=True)

        set_permissions(destination, READ_ONLY_FILE, READ_ONLY_DIR)


=======
>>>>>>> 6dfb4cee
def _get_user():
    """Get the uname for our default cache. Internally getpass.getuser is
    getting the uid then looking up the username associated with it. This could
    fail it we are running inside a container because the container is looking
    for its parent's uid in its own /etc/passwd which is unlikely to contain a
    user associated with that uid. If that failure does occur, we create an
    alternate default username.

    Returns
    -------
    str
        The value we will be using as uname for our default cache.
    """
    try:
        return getpass.getuser()
    except KeyError:
        return _get_uid_cache_name()


def _get_uid_cache_name():
    """Create an esoteric name that is unlikely to be the name of a real user
    in cases were getpass.getuser fails. This name is of the form
    uid=#<uid> which should be consistent across invocations of this
    function by the same user.

    Returns
    -------
    str
        The aforementioned stand in name.
    """
    return f'uid=#{os.getuid()}'


@atexit.register
def _exit_cleanup():
    """When the process ends, for each cache used by this process we remove the
    process pool created by this process then run garbage collection.
    """
    for cache in USED_CACHES:
        target = cache.processes / os.path.basename(cache.process_pool.path)

        # There are several legitimate reasons the path could not exist. It
        # happens during our cache tests when the entire cache is nuked in the
        # end. It also happens in asynchronous runs where the worker process
        # does not create a process pool (on Mac this atexit is invoked on
        # workers). It could also happen if someone deleted the process pool
        # but... They probably shouldn't do that
        if os.path.exists(target):
            shutil.rmtree(target)
            cache.garbage_collection()


def monitor_thread(cache_dir, is_done):
    """MacOS reaps temp files that are three days old or older. This function
    will be running in a separate daemon and making sure MacOS doesn't cull
    anything still needed by a long running process by periodically updating
    the last accessed times on all files in the cache by touching them every
    six hours. The daemon running this function will be terminated when the
    process that invoked it ends.

    Parameters
    ----------
    cache_dir : str or PathLike object
        The path to the cache that invoked this daemon.
    is_done : threading.Event
        The process that invoked this daemon sets this flag on exit to notify
        this daemon to terminate.
    """
    while not is_done.is_set():
        touch_under_path(cache_dir)
        time.sleep(60 * 60 * 6)


# This is very important to our trademark
tm = object


class MEGALock(tm):
    """ We need to lock out other processes with flufl, but we also need to
    lock out other threads with a Python thread lock (because parsl
    threadpools), so we put them together in one MEGALock(tm)
    """

    def __init__(self, flufl_fp, lifetime):
        self.flufl_fp = flufl_fp
        self.lifetime = lifetime
        self.re_entries = 0

        self.thread_lock = threading.Lock()
        self.flufl_lock = flufl.lock.Lock(flufl_fp, lifetime=lifetime)

    def __enter__(self):
        """ We acquire the thread lock first because the flufl lock isn't
        thread-safe which is why we need both locks in the first place
        """
        if self.re_entries == 0:
            self.thread_lock.acquire()
            self.flufl_lock.lock()

        self.re_entries += 1

    def __exit__(self, *args):
        if self.re_entries > 0:
            self.re_entries -= 1

        if self.re_entries == 0:
            self.flufl_lock.unlock()
            self.thread_lock.release()

    def __getstate__(self):
        lockless_dict = self.__dict__.copy()

        del lockless_dict['thread_lock']
        del lockless_dict['flufl_lock']

        return lockless_dict

    def __setstate__(self, state):
        self.__dict__.update(state)

        self.thread_lock = threading.Lock()
        self.flufl_lock = \
            flufl.lock.Lock(self.flufl_fp, lifetime=self.lifetime)


class Cache:
    """General structure of the cache:

    ::

        artifact_cache/
        ├── data/
        │   ├── uuid1/
        │   ├── uuid2/
        │   ├── uuid3/
        │   └── uuid4/
        ├── keys/
        │   ├── bar.yaml
        │   ├── baz.yaml
        │   └── foo.yaml
        ├── pools/
        │   └── puuid1/
        │       ├── uuid1 -> ../../data/uuid1/
        │       └── uuid2 -> ../../data/uuid2/
        ├── processes/
        │   └── <process-id>-<process-create-time>@<user>/
        │       ├── uuid3 -> ../../data/uuid3/
        │       └── uuid4 -> ../../data/uuid4/
        └── VERSION

    **Data:** The data directory contains all of the artifacts in the cache in
    unzipped form.

    **Keys:** The keys directory contains yaml files that refer to either a
    piece of data or a pool. The data/pool referenced by the key will be kept
    as long as the key exists.

    **Pools:** The pools directory contains all named (keyed) pools in the
    cache. Each pool contains symlinks to all of the data it contains.

    **Processes:** The processes directory contains process pools of the format
    <process-id>-<process-create-time>@<user> for each process that has used
    this cache. Each pool contains symlinks to each element in the data
    directory the process that created the pool has used in some way (created,
    loaded, etc.). These symlinks are ephemeral and have lifetimes <= the
    lifetime of the process that created them. More permanent storage is done
    using keys.

    **VERSION:** This file contains some information QIIME 2 uses to determine
    what version of QIIME 2 was used to create the cache and what version of
    cache it is (if we make breaking changes in the future this version number
    will allow for backwards compatibility).
    """
    CURRENT_FORMAT_VERSION = '1'

    # The files and folders you expect to see at the top level of a cache
    base_cache_contents = \
        set(('data', 'keys', 'pools', 'processes', 'VERSION'))

    def __new__(cls, path=None):
        if path is None:
            path = _get_temp_path()

        # We have to ensure we really have the same path here because otherwise
        # something as simple as path='/tmp/qiime2/x' and path='/tmp/qiime2/x/'
        # would create two different Cache objects
        for cache in USED_CACHES:
            if os.path.exists(path) and os.path.exists(cache.path) and \
                    os.path.samefile(path, cache.path):
                return cache

        return super(Cache, cls).__new__(cls)

    def __init__(self, path=None, process_pool_lifespan=45):
        """Creates a Cache object backed by the directory specified by path. If
        no path is provided, it gets a path to a temp cache.

        Warning
        -------
        If no path is provided and the path $TMPDIR/qiime2/$USER exists but is
        not a valid cache, we remove the directory and create a cache there.

        Parameters
        ----------
        path : str or PathLike object
            Should point either to a non-existent writable directory to be
            created as a cache or to an existing writable cache. Defaults to
            None which creates the cache at $TMPDIR/qiime2/$USER.
        process_pool_lifespan : int
            The number of days we should allow process pools to exist for
            before culling them.
        """
        # If this is a new cache or if the cache somehow got invalidated
        # (MacOS culling) then we need to re-init the cache. This could
        # theoretically cause us to end up with two Cache instances pointing at
        # the same path again should a cache be in some way invalidated during
        # the lifetime of a process with an existing Cache instance pointing to
        # it, but if that happens you're probably in trouble anyway.
        if self not in USED_CACHES or not self.is_cache(self.path):
            self.__init(path=path, process_pool_lifespan=process_pool_lifespan)

    def __init(self, path=None, process_pool_lifespan=45):
        if path is not None:
            self.path = pathlib.Path(path)
        else:
            self.path = pathlib.Path(_get_temp_path())

        if not os.path.exists(self.path):
            os.makedirs(self.path)

        self.lock = \
            MEGALock(str(self.lockfile), lifetime=timedelta(minutes=10))

        # We need to lock here to ensure that if we have multiple processes
        # trying to create the same cache one of them can actually succeed at
        # creating the cache without interference from the other processes.
        with self.lock:
            if not Cache.is_cache(self.path):
                try:
                    self._create_cache_contents()
                except FileExistsError as e:
                    if path is None:
                        warnings.warn(
                            "Your temporary cache was found to be in an "
                            "inconsistent state. It has been recreated.")
                        set_permissions(self.path, ALL_PERMISSIONS,
                                        ALL_PERMISSIONS, skip_root=True)
                        self._remove_cache_contents()
                        self._create_cache_contents()
                    else:
                        raise ValueError(
                            f"Path: \'{self.path}\' already exists and is not "
                            "a cache.") from e

        # Make our process pool.
        self.process_pool = self._create_process_pool()
        # Lifespan is supplied in days and converted to seconds for internal
        # use
        self.process_pool_lifespan = process_pool_lifespan * 3600 * 24
        # This is set if a named pool is created on this cache and withed in
        self.named_pool = None

        # We were used by this process
        USED_CACHES.add(self)

        # Start thread that pokes things in the cache to ensure they aren't
        # culled for being too old (only if we are in a temp cache)
        if path is None:
            self._thread_is_done = threading.Event()
            self._thread_destructor = \
                weakref.finalize(self, self._thread_is_done.set)

            self._thread = threading.Thread(
                target=monitor_thread, args=(self.path, self._thread_is_done),
                daemon=True)

            self._thread.start()

    def __enter__(self):
        """Tell QIIME 2 to use this cache in its current invocation (see
        get_cache).
        """
        if _CACHE.cache is not None and _CACHE.cache.path != self.path:
            raise ValueError("You cannot enter multiple caches at once, "
                             "currently entered cache is located at: "
                             f"'{_CACHE.cache.path}'")

        _CACHE.cache = self

    def __exit__(self, *args):
        """Tell QIIME 2 to go back to using the default cache.
        """
        _CACHE.cache = None

    def __getstate__(self):
        """Tell the cache not to pickle anything related to the daemon that
        keeps files around on MacOS because it can't pickle, and we don't need
        it after pickling and rehydrating. It will already be managed by the
        original process.
        """
        threadless_dict = self.__dict__.copy()

        # This will only even exist if we are a temp cache not a named cache.
        # If _thread exists the others should as well
        if '_thread' in threadless_dict:
            del threadless_dict['_thread_is_done']
            del threadless_dict['_thread_destructor']
            del threadless_dict['_thread']

        return threadless_dict

    @classmethod
    def is_cache(cls, path):
        """Tells us if the path we were given is a cache.

        Parameters
        ----------
        path : str or PathLike object
            The path to the cache we are checking.

        Returns
        -------
        bool
            Whether the path we were given is a cache or not.

        Examples
        --------
        >>> test_dir = tempfile.TemporaryDirectory(prefix='qiime2-test-temp-')
        >>> cache_path = os.path.join(test_dir.name, 'cache')
        >>> cache = Cache(cache_path)
        >>> Cache.is_cache(cache_path)
        True
        >>> test_dir.cleanup()
        """
        path = pathlib.Path(path)
        contents = set(os.listdir(path))
        if not contents.issuperset(cls.base_cache_contents):
            return False

        regex = \
            re.compile(
                r"QIIME 2\ncache: \d+\nframework: 20\d\d\.")
        with open(path / 'VERSION') as fh:
            version_file = fh.read()
            return regex.match(version_file) is not None

    def _create_cache_contents(self):
        """Create the cache directory, all sub directories, and the version
        file.
        """
        os.mkdir(self.data)
        os.mkdir(self.keys)
        os.mkdir(self.pools)
        os.mkdir(self.processes)

        self.version.write_text(
            _VERSION_TEMPLATE % (self.CURRENT_FORMAT_VERSION,
                                 qiime2.__version__))

<<<<<<< HEAD
=======
    def _remove_cache_contents(self):
        """Removes everything in a cache that isn't a lock file. If you want to
        completely remove a cache, just use shutil.rmtree (make sure you have
        permissions).

        Note
        ----
        We ignore lock files because we want the process that is running this
        method to maintain its lock on the cache.
        """
        for elem in os.listdir(self.path):
            if 'LOCK' not in elem:
                fp = os.path.join(self.path, elem)
                if os.path.isdir(fp):
                    shutil.rmtree(os.path.join(self.path, fp))
                else:
                    os.unlink(fp)

    def _get_temp_path(self):
        """Get path to temp cache if the user did not specify a named cache.
        This function will create the path if it does not exist and ensure it
        is suitable for use as a cache if it does.

        Returns
        -------
        str
            The path created for the temp cache.
        """
        tmpdir = tempfile.gettempdir()

        cache_dir = os.path.join(tmpdir, 'qiime2')

        # Make sure the sticky bit is set on the cache directory. Documentation
        # on what a sticky bit is can be found here
        # https://docs.python.org/3/library/stat.html#stat.S_ISVTX
        # We also set read/write/execute permissions for everyone on this
        # directory. We only do this if we are the owner of the /tmp/qiime2
        # directory or in other words the first person to run QIIME 2 with this
        # /tmp since the /tmp was wiped
        if not os.path.exists(cache_dir):
            os.mkdir(cache_dir)
            sticky_permissions = stat.S_ISVTX | stat.S_IRWXU | stat.S_IRWXG \
                | stat.S_IRWXO
            os.chmod(cache_dir, sticky_permissions)
        elif os.stat(cache_dir).st_mode != EXPECTED_PERMISSIONS:
            raise ValueError(f"Directory '{cache_dir}' already exists without "
                             f"proper permissions "
                             f"'{oct(EXPECTED_PERMISSIONS)}' set. Current "
                             "permissions are "
                             f"'{oct(os.stat(cache_dir).st_mode)}.' This most "
                             "likely means something other than QIIME 2 "
                             f"created the directory '{cache_dir}' or QIIME 2 "
                             f"failed between creating '{cache_dir}' and "
                             "setting permissions on it.")

        user = _get_user()
        user_dir = os.path.join(cache_dir, user)

        # It is conceivable that we already have a path matching this username
        # that belongs to another uid, if we do then we want to create a
        # garbage name for the temp cache that will be used by this user
        if os.path.exists(user_dir) and \
                os.stat(user_dir).st_uid != os.getuid():
            uid_name = _get_uid_cache_name()
            # This really shouldn't happen
            if user == uid_name:
                raise ValueError(f'Temp cache for uid path {user} already '
                                 'exists but does not belong to us.')

            user_dir = os.path.join(cache_dir, uid_name)

        return user_dir

>>>>>>> 6dfb4cee
    def _create_process_pool(self):
        """Creates a process pool which is identical in function to a named
        pool, but it lives in the processes subdirectory not the pools
        subdirectory, and is handled differently by garbage collection due to
        being un-keyed. Process pools are used to keep track of results for
        currently running processes and are removed when the process that
        created them ends.

        Returns
        -------
        Pool
            The pool we created.
        """
        return Pool(self, reuse=True)

    def create_pool(self, keys=[], reuse=False):
        """Used to create named pools. A named pool's name is all of the keys
        given for it separated by underscores. All of the given keys are
        created individually and refer to the named pool as opposed to saving a
        single piece of data where a single key is created referring to that
        data.

        Named pools can be used by pipelines to store all intermediate results
        created by the pipeline and prevent it from being reaped. This allows
        us to resume failed pipelines by collecting all of the data the
        pipeline saved to the named pool before it crashed and reusing it so we
        don't need to run the steps that created it again and can instead rerun
        the pipeline from where it failed.

        Once the pipeline completes, all of its final results will be saved to
        the pool as well with the idea being that the user can then reuse the
        pool keys to refer to the final data and get rid of the pool now that
        the pipeline that created it has completed.

        Parameters
        ----------
        keys : List[str]
            A list of keys to use to reference the pool.
        reuse : bool
            Whether to reuse a pool if a pool with the given keys already
            exists.

        Returns
        -------
        Pool
            The pool we created.

        Examples
        --------
        >>> test_dir = tempfile.TemporaryDirectory(prefix='qiime2-test-temp-')
        >>> cache_path = os.path.join(test_dir.name, 'cache')
        >>> cache = Cache(cache_path)
        >>> pool = cache.create_pool(keys=['some', 'kinda', 'keys'])
        >>> cache.get_keys() == set(['some', 'kinda', 'keys'])
        True
        >>> cache.get_pools() == set(['some_kinda_keys'])
        True
        >>> test_dir.cleanup()
        """
        pool_name = '_'.join(keys)
        pool = Pool(self, name=pool_name, reuse=reuse)

        self._create_pool_keys(pool_name, keys)

        return pool

    def _create_pool_keys(self, pool_name, keys):
        """A pool can have many keys referring to it. This function creates all
        of the keys referring to the pool.

        Parameters
        ----------
        pool_name : str
            The name of the pool we are keying.
        keys : List[str]
            A list of all the keys to create referring to the pool.
        """
        for key in keys:
            self._register_key(key, pool_name, pool=True)

    def garbage_collection(self):
        """Runs garbage collection on the cache in the following steps:

        **1.** Iterate over all keys and log all data and pools referenced by
        the keys.

        **2.** Iterate over all named pools and delete any that were not
        referred to by a key while logging all data in pools that were referred
        to by keys.

        **3.** Iterate over all process pools and log all data they refer to.

        **4.** Iterate over all data and remove any that was not referenced.

        This process destroys data and named pools that do not have keys along
        with process pools older than the process_pool_lifespan on the cache
        which defaults to 45 days. It never removes keys.

        We lock out other processes and threads from accessing the cache while
        garbage collecting to ensure the cache remains in a consistent state.
        """
        referenced_pools = set()
        referenced_data = set()

        # Walk over keys and track all pools and data referenced
        # This needs to be locked so we ensure that we don't have other threads
        # or processes writing refs that we don't see leading to us deleting
        # their data
        with self.lock:
            for key in self.get_keys():
                with open(self.keys / key) as fh:
                    loaded_key = yaml.safe_load(fh)
                referenced_pools.add(loaded_key['pool'])
                referenced_data.add(loaded_key['data'])

            # Since each key has at most a pool or data, we will end up with a
            # None in at least one of these sets. We don't want it
            referenced_pools.discard(None)
            referenced_data.discard(None)

            # Walk over pools and remove any that were not referred to by keys
            # while tracking all data within those that were referenced
            for pool in self.get_pools():
                if pool not in referenced_pools:
                    shutil.rmtree(self.pools / pool)
                else:
                    for data in os.listdir(self.pools / pool):
                        referenced_data.add(data)

            # Add references to data in process pools
            for process_pool in self.get_processes():
                # Pick the creation time out of the pool name of format
                # <process-id>-<process-create-time>@<user>
                create_time = float(process_pool.split('-')[1].split('@')[0])

                if time.time() - create_time >= self.process_pool_lifespan:
                    shutil.rmtree(self.processes / process_pool)
                else:
                    for data in os.listdir(self.processes / process_pool):
                        referenced_data.add(data.split('.')[0])

            # Walk over all data and remove any that was not referenced
            for data in self.get_data():
                # If this assert is ever tripped something real bad happened
                assert is_uuid4(data)

                if data not in referenced_data:
                    target = self.data / data

                    set_permissions(target, None, ALL_PERMISSIONS)
                    shutil.rmtree(target)

    def save(self, ref, key):
        """Saves data into the cache by creating a key referring to the data
        then copying the data if it is not already in the cache.

        Parameters
        ----------
        ref : Result
            The QIIME 2 result we are saving into the cache.
        key : str
            The key we are saving the result under.

        Returns
        -------
        Result
            A Result backed by the data in the cache.

        Examples
        --------
        >>> from qiime2.sdk.result import Artifact
        >>> from qiime2.core.testing.type import IntSequence1
        >>> test_dir = tempfile.TemporaryDirectory(prefix='qiime2-test-temp-')
        >>> cache_path = os.path.join(test_dir.name, 'cache')
        >>> cache = Cache(cache_path)
        >>> artifact = Artifact.import_data(IntSequence1, [0, 1, 2])
        >>> saved_artifact = cache.save(artifact, 'key')
        >>> # save returned an artifact that is backed by the data in the cache
        >>> str(saved_artifact._archiver.path) == \
                str(cache.data / str(artifact.uuid))
        True
        >>> cache.get_keys() == set(['key'])
        True
        >>> test_dir.cleanup()
        """
        # Create the key before the data, this is so that if another thread or
        # process is running garbage collection it doesn't see our un-keyed
        # data and remove it leaving us with a dangling reference and no data
        with self.lock:
            self._register_key(key, str(ref.uuid))
            self._copy_to_data(ref)

        return self.load(key)

    def _register_key(self, key, value, pool=False):
        """Creates a key file pointing at the specified data or pool.

        Parameters
        ----------
        key : str
            The name of the key to create.
        value : str
            The path to the data or pool we are keying.
        pool : bool
            Whether we are keying a pool or not.

        Raises
        ------
        ValueError
            If the key passed in is not a valid Python identifier. We enforce
            this to ensure no one creates keys that cause issues when we try to
            load them.
        """
        if not key.isidentifier():
            raise ValueError('Key must be a valid Python identifier. Python '
                             'identifier rules may be found here '
                             'https://www.askpython.com/python/'
                             'python-identifiers-rules-best-practices')

        key_fp = self.keys / key

        if pool:
            key_fp.write_text(_KEY_TEMPLATE % (key, '', value))
        else:
            key_fp.write_text(_KEY_TEMPLATE % (key, value, ''))

    def read_key(self, key):
        """Reads the contents of a given key.

        Parameters
        ----------
        key : str
            The name of the key to read

        Returns
        -------
        dict
            Maps 'data' -> the data referenced or 'pool' -> the pool
            referenced. Only 'data' or 'pool' will have a value the other will
            be none.

        Raises
        ------
        KeyError
            If the key does not exists in the cache.
        """
        with self.lock:
            try:
                with open(self.keys / key) as fh:
                    return yaml.safe_load(fh)
            except FileNotFoundError as e:
                raise KeyError(f"The cache '{self.path}' does not contain the "
                               f"key '{key}'") from e

    def load(self, key):
        """Loads the data pointed to by a key. Only works on keys that refer to
        data items and will error on keys that refer to pools.

        Parameters
        ----------
        key : str
            The key to the data we are loading.

        Returns
        -------
        Result
            The loaded data pointed to by the key.

        Raises
        ------
        ValueError
            If the key does not reference any data meaning you probably tried
            to load a pool.

        Examples
        --------
        >>> from qiime2.sdk.result import Artifact
        >>> from qiime2.core.testing.type import IntSequence1
        >>> test_dir = tempfile.TemporaryDirectory(prefix='qiime2-test-temp-')
        >>> cache_path = os.path.join(test_dir.name, 'cache')
        >>> cache = Cache(cache_path)
        >>> artifact = Artifact.import_data(IntSequence1, [0, 1, 2])
        >>> saved_artifact = cache.save(artifact, 'key')
        >>> loaded_artifact = cache.load('key')
        >>> loaded_artifact == saved_artifact == artifact
        True
        >>> str(loaded_artifact._archiver.path) == \
                str(cache.data / str(artifact.uuid))
        True
        >>> test_dir.cleanup()
        """
        with self.lock:
            try:
                key_values = self.read_key(key)
                path = self.data / key_values['data']
            except TypeError as e:
                raise ValueError(f"The key file '{key}' does not point to any "
                                 "data. This most likely occurred because you "
                                 "tried to load a pool which is not "
                                 "supported.") from e

            archiver = Archiver.load_raw(path, self)

        return Result._from_archiver(archiver)

    def _load_uuid(self, uuid):
        """Load raw from the cache if the uuid is in the cache. Return None if
        it isn't. This is done so if someone already has an artifact in the
        cache then tries to use their qza for the artifact we can use the
        already cached version instead.
        """
        path = self.data / str(uuid)

        with self.lock:
            if os.path.exists(path):
                return Archiver.load_raw(path, self)
            else:
                return None

    def remove(self, key):
        """Removes a key from the cache then runs garbage collection to remove
        anything the removed key was referencing and any other loose data.

        Parameters
        ----------
        key : str
            The key we are removing.

        Raises
        ------
        KeyError
            If the key does not exist in the cache.

        Examples
        --------
        >>> from qiime2.sdk.result import Artifact
        >>> from qiime2.core.testing.type import IntSequence1
        >>> test_dir = tempfile.TemporaryDirectory(prefix='qiime2-test-temp-')
        >>> cache_path = os.path.join(test_dir.name, 'cache')
        >>> cache = Cache(cache_path)
        >>> artifact = Artifact.import_data(IntSequence1, [0, 1, 2])
        >>> saved_artifact = cache.save(artifact, 'key')
        >>> cache.get_keys() == set(['key'])
        True
        >>> cache.remove('key')
        >>> cache.get_keys() == set()
        True
        >>> # Note that the data is still in the cache due to our
        >>> # saved_artifact causing the process pool to keep a reference to it
        >>> cache.get_data() == set([str(saved_artifact.uuid)])
        True
        >>> del saved_artifact
        >>> # The data is still there even though the reference is gone because
        >>> # the cache has not run its own garbage collection yet. For various
        >>> # reasons, it is not feasible for us to safely garbage collect the
        >>> # cache when a reference in memory is deleted. Note also that
        >>> # "artifact" is not backed by the data in the cache, it only lives
        >>> # in memory, but it does have the same uuid as "saved_artifact."
        >>> cache.get_data() == set([str(artifact.uuid)])
        True
        >>> cache.garbage_collection()
        >>> # Now it is gone
        >>> cache.get_data() == set()
        True
        >>> test_dir.cleanup()
        """
<<<<<<< HEAD
        try:
            os.remove(self.keys / key)
        except FileNotFoundError as e:
            raise KeyError(f"The cache '{self.path}' does not contain the key "
                           f"'{key}'") from e

        self.garbage_collection()
=======
        with self.lock:
            os.remove(self.keys / key)
            self.garbage_collection()
>>>>>>> 6dfb4cee

    def clear_lock(self):
        """Clears the flufl lock on the cache. This exists in case something
        goes horribly wrong and we end up in an unrecoverable state. It's
        easy to tell the user "Recreate the failed cache (use the same path)
        and run this method on it."

        Note
        ----
        Forcibly removes the lock outside of the locking library's API.
        """
        if os.path.exists(self.lockfile):
            os.remove(self.lockfile)

    def _copy_to_data(self, ref):
        """If the data does not already exist in the cache, it will copy the
        data into the cache's data directory and set the appropriate
        permissions on the data. If the data does already exist in the cache,
        it will do nothing. This is generally used to copy data from outside
        the cache into the cache.

        Parameters
        ----------
        ref : Result
            The data we are copying into the cache's data directory.
        """
        destination = self.data / str(ref.uuid)

        with self.lock:
            if not os.path.exists(destination):
                # We need to actually create the cache/data/uuid directory
                # manually because the uuid isn't a part of the ArchivePath
                if not isinstance(ref._archiver.path, ArchivePath):
                    os.mkdir(destination)
                    shutil.copytree(
                        ref._archiver.path, destination, dirs_exist_ok=True)
                # Otherwise, the path we are copying should already contain the
                # uuid, so we don't need to manually create the uuid directory
                else:
                    shutil.copytree(
                        ref._archiver.path, self.data, dirs_exist_ok=True)

                set_permissions(destination, READ_ONLY_FILE, READ_ONLY_DIR)

    def _rename_to_data(self, uuid, src):
        """Takes some data in src and renames it into the cache's data dir. It
        then ensures there are symlinks for this data in the process pool and
        the named pool if one exists. This is generally used to move data from
        temporary per thread mount points in the process pool into the cache's
        data directory in one atomic action.

        Parameters
        ----------
        uuid : str or uuid4
            The uuid of the artifact whose data we are renaming into self.data
        src : str or Pathlike object
            The location of the data we are renaming into self.data.

        Returns
        -------
        str
            The alias we created for the artifact in the cache's process pool.
        pathlib.Path
            The location we renamed the data into.
        """
        uuid = str(uuid)

        dest = self.data / uuid
        alias = os.path.split(src)[0]
        with self.lock:
            # Rename errors if the destination already exists
            if not os.path.exists(dest):
                os.rename(src, dest)
                set_permissions(dest, READ_ONLY_FILE, READ_ONLY_DIR)

            # Create a new alias whether we renamed or not because this is
            # still loading a new reference to the data even if the data is
            # already there
            process_alias = self._alias(uuid)

        # Remove the aliased directory above the one we renamed. We need to do
        # this whether we renamed or not because we aren't renaming this
        # directory but the one beneath it
        shutil.rmtree(alias)
        return process_alias, dest

    def _alias(self, uuid):
        """Creates an alias and a symlink for the artifact with the given uuid
        in both the cache's process pool and its named pool if it has one.

        Parameters
        ----------
        uuid : str or uuid4
            The uuid of the artifact we are aliasing.

        Returns
        -------
        str
            The alias we created for the artifact.
        """
        with self.lock:
            process_alias = self.process_pool._alias(uuid)
            self.process_pool._make_symlink(uuid, process_alias)

            # Named pool links are not aliased
            if self.named_pool is not None:
                self.named_pool._make_symlink(uuid, uuid)

        return process_alias

    def _deallocate(self, symlink):
        """Removes a specific symlink from the process pool. This happens when
        an archiver goes out of scope. We remove that archiver's reference to
        the data from the process pool. We do this to prevent the cache from
        growing wildly during long running processes.

        Parameters
        ----------
        symlink : str
            The basename of the symlink we are going to be removing from the
            process pool.
        """
        # NOTE: Beware locking inside of this method. This method is called by
        # Python's garbage collector and that seems to cause deadlocks when
        # acquiring the thread lock
        target = self.process_pool.path / symlink

        if target.exists():
            os.remove(target)

    @property
    def data(self):
        """The directory in the cache that stores the data.
        """
        return self.path / 'data'

    def get_data(self):
        """Returns a set of all data in the cache.

        Returns
        -------
        set[str]
            All of the data in the cache in the form of the top level
            directories which will be the uuids of the artifacts.
        """
        with self.lock:
            return set(os.listdir(self.data))

    @property
    def keys(self):
        """The directory in the cache that stores the keys.
        """
        return self.path / 'keys'

    def get_keys(self):
        """Returns a set of all keys in the cache.

        Returns
        -------
        set[str]
            All of the keys in the cache. Just the names now what they refer
            to.
        """
        with self.lock:
            return set(os.listdir(self.keys))

    @property
    def lockfile(self):
        """The path to the flufl lock file.
        """
        return self.path / 'LOCK'

    @property
    def pools(self):
        """The directory in the cache that stores the named pools.
        """
        return self.path / 'pools'

    def get_pools(self):
        """Returns a set of all pools in the cache.

        Returns
        -------
        set[str]
            The names of all of the named pools in the cache.
        """
        with self.lock:
            return set(os.listdir(self.pools))

    @property
    def processes(self):
        """The directory in the cache that stores the process pools.
        """
        return self.path / 'processes'

    def get_processes(self):
        """Returns a set of all process pools in the cache.

        Returns
        -------
        set[str]
            The names of all of the process pools in the cache.
        """
        with self.lock:
            return set(os.listdir(self.processes))

    @property
    def version(self):
        """The path to the version file.
        """
        return self.path / 'VERSION'


class Pool:
    """Pools are folders in the cache that contain many symlinks to many
    different piece of data. There are two types of pool:

    **Process Pools:** These pools have names of the form
    <process-id>-<process-create-time>@<user> based on the process that created
    them. They only exist for the length of the process that created them and
    ensure data that process is using stays in the cache.

    **Named Pools:** Named pools are keyed just like individual pieces of data.
    They exist for as long as they have a key, and all of the data they symlink
    to is retained in the cache for as long as the pool exists.
    """

    def __init__(self, cache, name=None, reuse=False):
        """Used with name=None and reuse=True to create a process pool. Used
        with a name to create named pools.

        Note
        ----
        In general, you should not invoke this constructor directly and should
        instead use qiime2.core.cache.Cache.create_pool to create a pool
        properly on a given cache.

        Parameters
        ----------
        cache : Cache
            The cache this pool will be created under.
        named : str
            The name of the pool we are creating if it is a named pool.
        reuse : bool
            Whether we will be reusing this pool if it already exists.

        Raises
        ------
        ValueError
            If the pool already exists and reuse is False.
        """
        # The pool keeps track of the cache it belongs to
        self.cache = cache

        # If they are creating a named pool, we already have this info
        if name:
            self.name = name
            self.path = cache.pools / name
        # The alternative is that we have a process pool. We want this pool to
        # exist in the process directory under the cache not the pools
        # directory. The name follows the scheme
        # <process-id>-<process-start-time>@<user>
        else:
            self.name = self._get_process_pool_name()
            self.path = cache.processes / self.name

        # Raise a value error if we thought we were making a new pool but
        # actually are not
        if not reuse and os.path.exists(self.path):
            raise ValueError("Pool already exists, please use reuse=True to "
                             "reuse existing pool, or remove all keys "
                             "indicating this pool to remove the pool")

        if not os.path.exists(self.path):
            os.mkdir(self.path)

    def __enter__(self):
        """Tells the currently set cache to use this named pool. If there is no
        cache set then set the cache this named pool is on as well.

        Note
        ----
        If you have already set a cache then you cannot set a named pool that
        belongs to a different cache.

        Raises
        ------
        ValueError
            If you try to set a pool that is not on the currently set cache.
        ValueError
            If you have already set a pool and try to set another.

        Examples
        --------
        >>> test_dir = tempfile.TemporaryDirectory(prefix='qiime2-test-temp-')
        >>> cache_path = os.path.join(test_dir.name, 'cache')
        >>> cache = Cache(cache_path)
        >>> pool = cache.create_pool(keys=['pool'])
        >>> # When we with in the pool the set cache will be the cache the pool
        >>> # belongs to, and the named pool on that cache will be the pool
        >>> # we withed in
        >>> with pool:
        ...     current_cache = get_cache()
        ...     cache.named_pool == pool
        True
        >>> current_cache == cache
        True
        >>> # Now that we have exited the with, both cache and pool are unset
        >>> get_cache() == cache
        False
        >>> cache.named_pool == pool
        False
        >>> test_dir.cleanup()
        """
        if _CACHE.cache is not None and _CACHE.cache.path != self.cache.path:
            raise ValueError('Cannot enter a pool that is not on the '
                             'currently set cache. The current cache is '
                             f'located at: {_CACHE.cache.path}')
        else:
            self.previously_entered_cache = _CACHE.cache
            _CACHE.cache = self.cache

        if self.cache.named_pool is not None:
            raise ValueError("You cannot enter multiple pools at once, "
                             "currently entered pool is located at: "
                             f"'{self.cache.named_pool.path}'")

        self.cache.named_pool = self

    def __exit__(self, *args):
        """Unsets the named pool on the currently set cache. If there was no
        cache set before setting this named pool then unset the cache as well.

        Note
        ----
        self.previously_entered_cache will either be None or the cache this
        named pool belongs to. It will be None if there was no cache set when
        we set this named pool. It will be this named pool's cache if that
        cache was already set when we set this named pool. If there was a
        different cache set when we set this named pool, we would have errored
        in __enter__.
        """
        _CACHE.cache = self.previously_entered_cache
        self.cache.named_pool = None

    def _get_process_pool_name(self):
        """Creates a process pool name of the format
        <process-id>-<process-create-time>@<user> for the process that invoked
        this function.

        Returns
        -------
        str
            The name of this process pool.
        """
        pid = os.getpid()
        user = _get_user()

        process = psutil.Process(pid)
        time = process.create_time()

        return f'{pid}-{time}@{user}'

    def save(self, ref):
        """Saves the data into the pool then loads a new ref backed by the data
        in the pool.

        Parameters
        ----------
        ref : Result
            The QIIME 2 result we are saving into this pool.

        Returns
        -------
        Result
            A QIIME 2 result backed by the data in the cache the pool belongs
            to.

        Examples
        --------
        >>> from qiime2.sdk.result import Artifact
        >>> from qiime2.core.testing.type import IntSequence1
        >>> test_dir = tempfile.TemporaryDirectory(prefix='qiime2-test-temp-')
        >>> cache_path = os.path.join(test_dir.name, 'cache')
        >>> cache = Cache(cache_path)
        >>> pool = cache.create_pool(keys=['pool'])
        >>> artifact = Artifact.import_data(IntSequence1, [0, 1, 2])
        >>> pool_artifact = pool.save(artifact)
        >>> # The data itself resides in the cache this pool belongs to
        >>> str(pool_artifact._archiver.path) == \
                str(cache.data / str(artifact.uuid))
        True
        >>> # The pool now contains a symlink to the data. The symlink is named
        >>> # after the uuid of the data.
        >>> pool.get_data() == set([str(artifact.uuid)])
        True
        >>> test_dir.cleanup()
        """
        uuid = str(ref.uuid)
        if self.path == self.cache.process_pool.path:
            alias = self._alias(uuid)
        else:
            alias = uuid

        self._make_symlink(uuid, alias)

        self.cache._copy_to_data(ref)
        return self.load(ref)

    def _alias(self, uuid):
        """We may want to create multiple references to a single artifact in a
        process pool, but we cannot create multiple symlinks with the same
        name, so we take the uuid and add a random number to the end of it and
        use uuid.random_number as the name of the symlink. This means when you
        look in a process pool you may see the same uuid multiple times with
        different random numbers appended. This means there are multiple
        references to the artifact with that uuid in the process poole because
        it was loaded multiple times in the process.

        Parameters
        ----------
        uuid : str or uuid4
            The uuid we are creating an alias for.

        Returns
        -------
        str
            The aliased uuid.

        """
        MAX_RETRIES = 5

        uuid = str(uuid)
        with self.cache.lock:
            for _ in range(MAX_RETRIES):
                alias = uuid + '.' + str(randint(0, maxsize))
                path = self.path / alias

                # os.path.exists returns false on broken symlinks
                if not os.path.exists(path) and not os.path.islink(path):
                    break
            else:
                raise ValueError(f'Too many collisions ({MAX_RETRIES}) '
                                 'occurred while trying to save artifact '
                                 f'<{uuid}> to process pool {self.path}. It '
                                 'is likely you have attempted to load the '
                                 'same artifact a very large number of times.')
        return alias

    def _allocate(self, uuid):
        """Allocate an empty directory under the process pool to extract to.
        This directory is of the form alias / uuid and provides a per thread
        mount location for artifacts.

        Parameters
        ----------
        uuid : str or uuid4
            The uuid of the artifact we are creating an extract location for.

        Returns
        -------
        pathlib.Path
            The path we allocated to extract the artifact into.
        """
        uuid = str(uuid)

        # We want to extract artifacts to this thread unique location in the
        # process pool before using Cache.rename to put them into Cache.data.
        # We need to do this in order to ensure that if a uuid exists in
        # Cache.data, it is actually populated with data and is usable as an
        # artifact. Otherwise it could just be an empty directory (or only
        # contain part of the artifact) when another thread/process tries to
        # access it.
        with self.cache.lock:
            alias = self._alias(uuid)
            allocated_path = self.path / alias / uuid
            os.makedirs(allocated_path)

        return allocated_path

    def _make_symlink(self, uuid, alias):
        """Symlinks self.path / alias to self.cache.data / uuid. This creates a
        reference to the artifact with the given uuid in the cache.

        Parameters
        ----------
        uuid : str or uuid4
            The uuid of the artifact we are creating a symlink reference for.
        alias : str
            The alias we are using as the actual name of the symlink.
        """
        uuid = str(uuid)
        src = self.cache.data / uuid
        dest = self.path / alias

        # Symlink will error if the location we are creating the link at
        # already exists. This could happen legitimately from trying to save
        # the same thing to a named pool several times.
        with self.cache.lock:
            if not os.path.exists(dest):
                os.symlink(src, dest)

    def load(self, ref):
        """Loads a reference to an element in the pool.

        Parameters
        ----------
        ref : str or Result
            The result we are loading out of this pool, or just its uuid as a
            string.

        Returns
        -------
        Result
            A result backed by the data in the cache that this pool belongs to.

        Examples
        --------
        >>> from qiime2.sdk.result import Artifact
        >>> from qiime2.core.testing.type import IntSequence1
        >>> test_dir = tempfile.TemporaryDirectory(prefix='qiime2-test-temp-')
        >>> cache_path = os.path.join(test_dir.name, 'cache')
        >>> cache = Cache(cache_path)
        >>> pool = cache.create_pool(keys=['pool'])
        >>> artifact = Artifact.import_data(IntSequence1, [0, 1, 2])
        >>> pool_artifact = pool.save(artifact)
        >>> loaded_artifact = pool.load(str(artifact.uuid))
        >>> artifact == pool_artifact == loaded_artifact
        True
        >>> str(loaded_artifact._archiver.path) == \
                str(cache.data / str(artifact.uuid))
        True
        >>> test_dir.cleanup()
        """
        # Could receive an artifact or just a string uuid
        if isinstance(ref, str):
            uuid = ref
        else:
            uuid = str(ref.uuid)

        path = self.cache.data / uuid

        archiver = Archiver.load_raw(path, self.cache)
        return Result._from_archiver(archiver)

    def remove(self, ref):
        """Removes an element from the pool. The element can be just the uuid
        of the data as a string, or it can be a Result object referencing the
        data we are trying to remove.

        Parameters
        ----------
        ref : str or Result
            The result we are removing from this pool, or just its uuid as a
            string.

        Examples
        --------
        >>> from qiime2.sdk.result import Artifact
        >>> from qiime2.core.testing.type import IntSequence1
        >>> test_dir = tempfile.TemporaryDirectory(prefix='qiime2-test-temp-')
        >>> cache_path = os.path.join(test_dir.name, 'cache')
        >>> cache = Cache(cache_path)
        >>> pool = cache.create_pool(keys=['pool'])
        >>> artifact = Artifact.import_data(IntSequence1, [0, 1, 2])
        >>> pool_artifact = pool.save(artifact)
        >>> pool.get_data() == set([str(artifact.uuid)])
        True
        >>> pool.remove(str(artifact.uuid))
        >>> pool.get_data() == set()
        True
        >>> # Note that the data is still in the cache due to our
        >>> # pool_artifact causing the process pool to keep a reference to it
        >>> cache.get_data() == set([str(pool_artifact.uuid)])
        True
        >>> del pool_artifact
        >>> # The data is still there even though the reference is gone because
        >>> # the cache has not run its own garbage collection yet. For various
        >>> # reasons, it is not feasible for us to safely garbage collect the
        >>> # cache when a reference in memory is deleted. Note also that
        >>> # "artifact" is not backed by the data in the cache, it only lives
        >>> # in memory, but it does have the same uuid as "pool_artifact."
        >>> cache.get_data() == set([str(artifact.uuid)])
        True
        >>> cache.garbage_collection()
        >>> # Now it is gone
        >>> cache.get_data() == set()
        True
        >>> test_dir.cleanup()
        """
        # Could receive an artifact or just a string uuid
        if isinstance(ref, str):
            uuid = ref
        else:
            uuid = str(ref.uuid)

        target = self.path / uuid
        with self.cache.lock:
            if target.exists():
                if os.path.islink(target):
                    os.remove(target)
                else:
                    shutil.rmtree(target)
                self.cache.garbage_collection()

    def get_data(self):
        """Returns a set of all data in the pool.

        Returns
        -------
        set[str]
            The uuids of all of the data in the pool.
        """
        return set(os.listdir(self.path))<|MERGE_RESOLUTION|>--- conflicted
+++ resolved
@@ -124,7 +124,6 @@
     return _CACHE.cache
 
 
-<<<<<<< HEAD
 def _get_temp_path():
     """Get path to temp cache if the user did not specify a named cache.
     This function will create the path if it does not exist and ensure it
@@ -178,34 +177,6 @@
     return user_dir
 
 
-# TODO: maybe hand shutil.copytree qiime2.util.duplicate
-def _copy_to_data(cache, ref):
-    """If the data does not already exist in the cache, it will copy the data
-    into the cache's data directory and set the appropriate permissions on the
-    data. If the data does already exist in the cache, it will do nothing.
-
-    Parameters
-    ----------
-    cache : Cache
-        The cache whose data directory we are moving data into.
-    ref : Result
-        The data we are copying into the cache's data directory.
-    """
-    destination = cache.data / str(ref.uuid)
-
-    if not os.path.exists(destination):
-        if not isinstance(ref._archiver.path, ArchivePath):
-            os.mkdir(destination)
-            shutil.copytree(ref._archiver.path, destination,
-                            dirs_exist_ok=True)
-        else:
-            shutil.copytree(ref._archiver.path, cache.data, dirs_exist_ok=True)
-
-        set_permissions(destination, READ_ONLY_FILE, READ_ONLY_DIR)
-
-
-=======
->>>>>>> 6dfb4cee
 def _get_user():
     """Get the uname for our default cache. Internally getpass.getuser is
     getting the uid then looking up the username associated with it. This could
@@ -565,8 +536,6 @@
             _VERSION_TEMPLATE % (self.CURRENT_FORMAT_VERSION,
                                  qiime2.__version__))
 
-<<<<<<< HEAD
-=======
     def _remove_cache_contents(self):
         """Removes everything in a cache that isn't a lock file. If you want to
         completely remove a cache, just use shutil.rmtree (make sure you have
@@ -585,62 +554,6 @@
                 else:
                     os.unlink(fp)
 
-    def _get_temp_path(self):
-        """Get path to temp cache if the user did not specify a named cache.
-        This function will create the path if it does not exist and ensure it
-        is suitable for use as a cache if it does.
-
-        Returns
-        -------
-        str
-            The path created for the temp cache.
-        """
-        tmpdir = tempfile.gettempdir()
-
-        cache_dir = os.path.join(tmpdir, 'qiime2')
-
-        # Make sure the sticky bit is set on the cache directory. Documentation
-        # on what a sticky bit is can be found here
-        # https://docs.python.org/3/library/stat.html#stat.S_ISVTX
-        # We also set read/write/execute permissions for everyone on this
-        # directory. We only do this if we are the owner of the /tmp/qiime2
-        # directory or in other words the first person to run QIIME 2 with this
-        # /tmp since the /tmp was wiped
-        if not os.path.exists(cache_dir):
-            os.mkdir(cache_dir)
-            sticky_permissions = stat.S_ISVTX | stat.S_IRWXU | stat.S_IRWXG \
-                | stat.S_IRWXO
-            os.chmod(cache_dir, sticky_permissions)
-        elif os.stat(cache_dir).st_mode != EXPECTED_PERMISSIONS:
-            raise ValueError(f"Directory '{cache_dir}' already exists without "
-                             f"proper permissions "
-                             f"'{oct(EXPECTED_PERMISSIONS)}' set. Current "
-                             "permissions are "
-                             f"'{oct(os.stat(cache_dir).st_mode)}.' This most "
-                             "likely means something other than QIIME 2 "
-                             f"created the directory '{cache_dir}' or QIIME 2 "
-                             f"failed between creating '{cache_dir}' and "
-                             "setting permissions on it.")
-
-        user = _get_user()
-        user_dir = os.path.join(cache_dir, user)
-
-        # It is conceivable that we already have a path matching this username
-        # that belongs to another uid, if we do then we want to create a
-        # garbage name for the temp cache that will be used by this user
-        if os.path.exists(user_dir) and \
-                os.stat(user_dir).st_uid != os.getuid():
-            uid_name = _get_uid_cache_name()
-            # This really shouldn't happen
-            if user == uid_name:
-                raise ValueError(f'Temp cache for uid path {user} already '
-                                 'exists but does not belong to us.')
-
-            user_dir = os.path.join(cache_dir, uid_name)
-
-        return user_dir
-
->>>>>>> 6dfb4cee
     def _create_process_pool(self):
         """Creates a process pool which is identical in function to a named
         pool, but it lives in the processes subdirectory not the pools
@@ -1007,19 +920,14 @@
         True
         >>> test_dir.cleanup()
         """
-<<<<<<< HEAD
-        try:
-            os.remove(self.keys / key)
-        except FileNotFoundError as e:
-            raise KeyError(f"The cache '{self.path}' does not contain the key "
-                           f"'{key}'") from e
-
-        self.garbage_collection()
-=======
         with self.lock:
-            os.remove(self.keys / key)
+            try:
+                os.remove(self.keys / key)
+            except FileNotFoundError as e:
+                raise KeyError(f"The cache '{self.path}' does not contain the"
+                               f" key '{key}'") from e
+
             self.garbage_collection()
->>>>>>> 6dfb4cee
 
     def clear_lock(self):
         """Clears the flufl lock on the cache. This exists in case something
