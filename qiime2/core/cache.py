--- conflicted
+++ resolved
@@ -814,21 +814,6 @@
         True
         >>> test_dir.cleanup()
         """
-<<<<<<< HEAD
-        try:
-            with open(self.keys / key) as fh:
-                path = self.data / yaml.safe_load(fh)['data']
-        except TypeError as e:
-            raise ValueError(f"The key file '{key}' does not point to any "
-                             "data This most likely occurred because you "
-                             "tried to load a pool which is not supported.") \
-                from e
-        except FileNotFoundError as e:
-            raise KeyError(f"The cache '{self.path}' does not contain the key "
-                           f"'{key}'") from e
-
-        archiver = Archiver.load_raw(path, self)
-=======
         with self.lock:
             try:
                 with open(self.keys / key) as fh:
@@ -839,12 +824,11 @@
                                  "tried to load a pool which is not "
                                  "supported.") from e
             except FileNotFoundError as e:
-                raise ValueError(f"The cache '{self.path}' does not contain "
-                                 f"the key '{key}'") from e
+                raise KeyError(f"The cache '{self.path}' does not contain the "
+                               f"key '{key}'") from e
 
             archiver = Archiver.load_raw(path, self)
 
->>>>>>> f6b08f25
         return Result._from_archiver(archiver)
 
     def _load_uuid(self, uuid):
@@ -919,30 +903,9 @@
         if os.path.exists(self.lockfile):
             os.remove(self.lockfile)
 
-<<<<<<< HEAD
-    def _allocate(self, uuid):
-        """Creates a space in the cache for the archiver to put its data. Also
-        creates symlinks in the process pool and named pool (if there is one)
-        to keep track of the data. These symlinks will contain the uuid of the
-        data with some random bits appended if the symlinks were already
-        present to create a new reference without a duplicate name.
-
-        Parameters
-        ----------
-        uuid : str
-            The uuid of the data we are going to be saving.
-
-        Returns
-        -------
-        pathlib.Path
-            The path to the allocated space in the data directory.
-        pathlib.Path
-            The name of the symlink to the data in the process pool.
-=======
     def _alias(self, uuid):
         """Creates an alias for an artifact and creates a symlink under that
         alias
->>>>>>> f6b08f25
         """
         with self.lock:
             process_alias = self.process_pool._alias(uuid)
@@ -952,25 +915,7 @@
             if self.named_pool is not None:
                 self.named_pool._make_symlink(uuid, uuid)
 
-<<<<<<< HEAD
-    def _alias(self, uuid):
-        """Aliases a uuid with some extra random characters at the end to allow
-        us to have multiple references to the same data in one process pool.
-
-        Parameters
-        ----------
-        uuid : str
-            The uuid of the data we are going to be saving.
-
-        Returns
-        -------
-        str
-            The aliased version of the uuid.
-        """
-        process_alias = self.process_pool._make_symlink(uuid)
-=======
         return process_alias
->>>>>>> f6b08f25
 
     def _rename(self, uuid, src):
         """Takes some data in src and renames it into the cache's data dir. It
@@ -1290,31 +1235,6 @@
         _copy_to_data(self.cache, ref)
         return self.load(ref)
 
-<<<<<<< HEAD
-    def _make_symlink(self, uuid):
-        """Creates a symlink in this pool to the data referred to by the given
-        uuid in the data path of the cache this pool belongs to. It is possible
-        (especially if this is a process pool) that we already contain a
-        symlink to the given data and therefore already contain a symlink named
-        after the given uuid. If this happens, we will create a new symlink
-        in the form of <uuid>.<random_characters>.
-
-        Parameters
-        ----------
-        uuid : str
-            The uuid of the result we are saving into the pool.
-
-        Returns
-        -------
-        pathlib.Path
-            The path to the symlink within this pool.
-
-        Raises
-        ------
-        ValueError
-            It took too many attempts to find a unique name for the symlink.
-            This should really never happen the odds are so small.
-=======
     def _alias(self, uuid):
         """Symlinks in process pools are aliased as uuid.random_number. The
         actual uuid is reserved for temporarily writing the artifact before
@@ -1325,7 +1245,6 @@
         into cache.data to ensure that if cache/data/uuid exists then it
         contains the full artifact. Before we did this, we had issues with
         using the same artifact across multiple processes at once.
->>>>>>> f6b08f25
         """
         MAX_RETRIES = 5
 
@@ -1354,51 +1273,11 @@
         uuid = str(uuid)
 
         with self.cache.lock:
-<<<<<<< HEAD
-            if self._guarded_symlink(src, dest):
-                pass
-            elif self.path == self.cache.process_pool.path:
-                for _ in range(MAX_RETRIES):
-                    new_uuid = uuid + '.' + str(randint(0, maxsize))
-                    dest = self.path / new_uuid
-
-                    if self._guarded_symlink(src, dest):
-                        break
-                else:
-                    raise ValueError(f'Too many collisions ({MAX_RETRIES}) '
-                                     'occurred while trying to save artifact '
-                                     f'<{uuid}> to process pool {self.path}.'
-                                     'It is likely you have attempted to load '
-                                     'the same artifact a very large number '
-                                     'of times.')
-        return dest
-
-    def _guarded_symlink(self, src, dest):
-        """Creates a symlink at dest pointing to src only if the symlink does
-        not already exist.
-
-        Parameters
-        ----------
-        src : pathlib.Path
-            The location of the data we are symlinking too.
-        dest : pathlib.Path
-            The location of the symlink we are creating.
-
-        Returns
-        -------
-        bool
-            Whether we were able to create the symlink or not.
-        """
-        if not os.path.exists(dest):
-            os.symlink(src, dest)
-            return True
-=======
             alias = self._alias(uuid)
             allocated_path = self.path / alias / uuid
             os.makedirs(allocated_path)
 
         return allocated_path
->>>>>>> f6b08f25
 
     def _make_symlink(self, uuid, alias):
         """Creates a symlink in a pool to data. Guarded against duplication.
@@ -1510,23 +1389,18 @@
 
         target = self.path / uuid
         if target.exists():
-<<<<<<< HEAD
-            os.remove(target)
-            self.cache.garbage_collection()
-
-    def get_data(self):
-        """Returns a set of all data in the pool.
-
-        Returns
-        -------
-        set[str]
-            The uuids of all of the data in the pool.
-        """
-        return set(os.listdir(self.path))
-=======
             if os.path.islink(target):
                 os.remove(target)
             else:
                 shutil.rmtree(target)
             self.cache.garbage_collection()
->>>>>>> f6b08f25
+
+    def get_data(self):
+        """Returns a set of all data in the pool.
+
+        Returns
+        -------
+        set[str]
+            The uuids of all of the data in the pool.
+        """
+        return set(os.listdir(self.path))