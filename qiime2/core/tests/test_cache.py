--- conflicted
+++ resolved
@@ -424,8 +424,6 @@
                 self.assertEqual(left_uuid, complete_left_uuid)
                 self.assertEqual(right_uuid, complete_right_uuid)
 
-<<<<<<< HEAD
-=======
     def test_resumable_pipeline_no_pool(self):
         resumable_pipeline = self.plugin.pipelines['resumable_pipeline']
 
@@ -448,7 +446,6 @@
             self.assertNotEqual(left_uuid, complete_left_uuid)
             self.assertNotEqual(right_uuid, complete_right_uuid)
 
->>>>>>> fe491363
     def test_resumable_collection_pipeline(self):
         resumable_collection_pipeline = \
             self.plugin.pipelines['resumable_collection_pipeline']
@@ -538,7 +535,6 @@
                 self.assertEqual(list_uuids, str(complete_list_uuids))
                 self.assertEqual(dict_uuids, str(complete_dict_uuids))
 
-<<<<<<< HEAD
     def test_resumable_varied_pipeline_parsl(self):
         resumable_varied_pipeline = \
             self.plugin.pipelines['resumable_varied_pipeline']
@@ -603,8 +599,6 @@
                 self.assertEqual(list_uuids, str(complete_list_uuids))
                 self.assertEqual(dict_uuids, str(complete_dict_uuids))
 
-=======
->>>>>>> fe491363
     def test_collection_list_input_cache(self):
         list_method = self.plugin.methods['list_of_ints']
         dict_method = self.plugin.methods['dict_of_ints']
