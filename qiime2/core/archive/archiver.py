--- conflicted
+++ resolved
@@ -14,7 +14,6 @@
 import importlib
 import os
 import io
-import shutil
 
 import qiime2
 import qiime2.core.cite as cite
@@ -240,17 +239,6 @@
         """
         return os.path.basename(self.path)
 
-<<<<<<< HEAD
-=======
-    @classmethod
-    def save(cls, source, destination):
-        # NOTE: Probably a better way to handle this
-        destination = destination.rstrip('.qza')
-        destination = destination.rstrip('.qzv')
-
-        shutil.copytree(source, destination)
-
->>>>>>> 57f4cb70
     def relative_iterdir(self, relpath=''):
         seen = set()
         for name in os.listdir(str(self.path)):
@@ -303,18 +291,14 @@
         return getattr(importlib.import_module(imp), fmt_cls)
 
     @classmethod
-    def get_archive(cls, filepath, allow_no_op=False):
+    def get_archive(cls, filepath):
         filepath = pathlib.Path(filepath)
         if not filepath.exists():
             raise ValueError("%s does not exist." % filepath)
 
         if _ZipArchive.is_archive_type(filepath):
             archive = _ZipArchive(filepath)
-<<<<<<< HEAD
         elif _NoOpArchive.is_archive_type(filepath):
-=======
-        elif _NoOpArchive.is_archive_type(filepath) and allow_no_op:
->>>>>>> 57f4cb70
             archive = _NoOpArchive(filepath)
         else:
             raise ValueError("%s is not a QIIME archive." % filepath)
@@ -353,7 +337,6 @@
         return str(archive.extract(dest))
 
     @classmethod
-<<<<<<< HEAD
     def load(cls, filepath):
         archive = cls.get_archive(filepath)
         path, process_alias, cache = cls._make_temp_path(archive.uuid)
@@ -377,16 +360,10 @@
     def load_raw(cls, filepath, cache):
         archive = cls.get_archive(filepath)
         process_alias = cache._alias(str(archive.uuid))
-
-=======
-    def load(cls, filepath, allow_no_op=False):
-        archive = cls.get_archive(filepath, allow_no_op)
->>>>>>> 57f4cb70
         Format = cls.get_format_class(archive.version)
         if Format is None:
             cls._futuristic_archive_error(filepath, archive)
 
-<<<<<<< HEAD
         path = pathlib.Path(filepath)
 
         rec = archive.mount(path)
@@ -394,16 +371,6 @@
 
         set_permissions(path, READ_ONLY_FILE, READ_ONLY_DIR)
         return ref
-=======
-        if isinstance(archive, _NoOpArchive):
-            path = qiime2.core.path.ArchivePath(filepath)
-            path._destructor.detach()
-        else:
-            path = cls._make_temp_path()
-
-        rec = archive.mount(path)
-        return cls(path, Format(rec))
->>>>>>> 57f4cb70
 
     @classmethod
     def from_data(cls, type, format, data_initializer, provenance_capture):
