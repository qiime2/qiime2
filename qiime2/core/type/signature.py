--- conflicted
+++ resolved
@@ -18,11 +18,9 @@
 from .primitive import infer_primitive_type
 from .visualization import Visualization
 from . import meta
-<<<<<<< HEAD
-from .util import is_semantic_type, is_primitive_type, is_metadata_type
-=======
-from .util import is_semantic_type, is_primitive_type, parse_primitive
->>>>>>> cc70ac8c
+from .util import (
+    is_semantic_type, is_primitive_type, is_metadata_type, parse_primitive,
+)
 from ..util import ImmutableBase
 
 
