# ----------------------------------------------------------------------------
# Copyright (c) 2016-2023, QIIME 2 development team.
#
# Distributed under the terms of the Modified BSD License.
#
# The full license is in the file LICENSE, distributed with this software.
# ----------------------------------------------------------------------------

import collections
import inspect
import copy
import itertools
<<<<<<< HEAD
import os
=======
>>>>>>> fe491363
import tempfile

import qiime2.sdk
import qiime2.core.type as qtype
from .grammar import TypeExp, UnionExp
from .meta import TypeVarExp
from .collection import List, Set
from .primitive import infer_primitive_type
from .visualization import Visualization
from . import meta
from .util import is_semantic_type, is_primitive_type, parse_primitive
from ..util import ImmutableBase, md5sum


class __NoValueMeta(type):
    def __repr__(self):
        return "NOVALUE"


# This sentinel is a class so that it retains the correct memory address when
# pickled
class _NOVALUE(metaclass=__NoValueMeta):
    pass


class ParameterSpec(ImmutableBase):
    NOVALUE = _NOVALUE

    def __init__(self, qiime_type=NOVALUE, view_type=NOVALUE, default=NOVALUE,
                 description=NOVALUE):
        self.qiime_type = qiime_type
        self.view_type = view_type
        self.default = default
        self.description = description

        self._freeze_()

    def has_qiime_type(self):
        return self.qiime_type is not self.NOVALUE

    def has_view_type(self):
        return self.view_type is not self.NOVALUE

    def has_default(self):
        return self.default is not self.NOVALUE

    def has_description(self):
        return self.description is not self.NOVALUE

    def duplicate(self, **kwargs):
        qiime_type = kwargs.pop('qiime_type', self.qiime_type)
        view_type = kwargs.pop('view_type', self.view_type)
        default = kwargs.pop('default', self.default)
        description = kwargs.pop('description', self.description)
        if kwargs:
            raise TypeError("Unknown arguments: %r" % kwargs)

        return ParameterSpec(qiime_type, view_type, default, description)

    def __repr__(self):
        return ("ParameterSpec(qiime_type=%r, view_type=%r, default=%r, "
                "description=%r)" % (self.qiime_type, self.view_type,
                                     self.default, self.description))

    def __eq__(self, other):
        return (self.qiime_type == other.qiime_type and
                self.view_type == other.view_type and
                self.default == other.default and
                self.description == other.description)

    def __ne__(self, other):
        return not (self == other)


class PipelineSignature:
    builtin_args = ('ctx',)

    def __init__(self, callable, inputs, parameters, outputs,
                 input_descriptions=None, parameter_descriptions=None,
                 output_descriptions=None):
        """

        Parameters
        ----------
        callable : callable
            Callable with view type annotations on parameters and return.
        inputs : dict
            Parameter name to semantic type.
        parameters : dict
            Parameter name to primitive type.
        outputs : dict or list of tuples
            Each pair/tuple contains the name of the output (str) and its QIIME
            type.
        input_descriptions : dict, optional
            Input name to description string.
        parameter_descriptions : dict, optional
            Parameter name to description string.
        output_descriptions : dict, optional
            Output name to description string.

        """
        # update type of outputs if needed
        if type(outputs) is list:
            outputs = dict(outputs)
        elif type(outputs) is set:
            raise ValueError("Plugin registration for %r cannot use a set()"
                             " to define the outputs, as the order is random."
                             % callable.__name__)

        inputs, parameters, outputs, signature_order = \
            self._parse_signature(callable, inputs, parameters, outputs,
                                  input_descriptions, parameter_descriptions,
                                  output_descriptions)

        self._assert_valid_inputs(inputs)
        self._assert_valid_parameters(parameters)
        self._assert_valid_outputs(outputs)
        self._assert_valid_views(inputs, parameters, outputs)
        self.inputs = inputs
        self.parameters = parameters
        self.outputs = outputs
        self.signature_order = signature_order

    def _parse_signature(self, callable, inputs, parameters, outputs,
                         input_descriptions=None, parameter_descriptions=None,
                         output_descriptions=None):
        #  Initialize dictionaries if non-existant.
        if input_descriptions is None:
            input_descriptions = {}
        if parameter_descriptions is None:
            parameter_descriptions = {}
        if output_descriptions is None:
            output_descriptions = {}

        # Copy so we can "exhaust" the collections and check for missing params
        inputs = copy.copy(inputs)
        parameters = copy.copy(parameters)
        input_descriptions = copy.copy(input_descriptions)
        parameter_descriptions = copy.copy(parameter_descriptions)
        output_descriptions = copy.copy(output_descriptions)
        builtin_args = list(self.builtin_args)

        annotated_inputs = collections.OrderedDict()
        annotated_parameters = collections.OrderedDict()
        annotated_outputs = collections.OrderedDict()
        signature_order = collections.OrderedDict()

        for name, parameter in inspect.signature(callable).parameters.items():
            if (parameter.kind == parameter.VAR_POSITIONAL or
                    parameter.kind == parameter.VAR_KEYWORD):
                raise TypeError("Variadic definitions are unsupported: %r" %
                                name)

            if builtin_args:
                if builtin_args[0] != name:
                    raise TypeError("Missing builtin argument %r, got %r" %
                                    (builtin_args[0], name))
                builtin_args = builtin_args[1:]
                continue

            view_type = ParameterSpec.NOVALUE
            if parameter.annotation is not parameter.empty:
                view_type = parameter.annotation
            default = ParameterSpec.NOVALUE
            if parameter.default is not parameter.empty:
                default = parameter.default

            if name in inputs:
                description = input_descriptions.pop(name,
                                                     ParameterSpec.NOVALUE)
                param_spec = ParameterSpec(
                    qiime_type=inputs.pop(name), view_type=view_type,
                    default=default, description=description)
                annotated_inputs[name] = param_spec
                signature_order[name] = param_spec
            elif name in parameters:
                description = parameter_descriptions.pop(name,
                                                         ParameterSpec.NOVALUE)
                param_spec = ParameterSpec(
                    qiime_type=parameters.pop(name), view_type=view_type,
                    default=default, description=description)
                annotated_parameters[name] = param_spec
                signature_order[name] = param_spec
            elif name not in self.builtin_args:
                raise TypeError("Parameter in callable without QIIME type:"
                                " %r" % name)
        # we should have popped both of these empty by this point
        if inputs or parameters:
            raise TypeError("Callable does not have parameter(s): %r"
                            % (list(inputs) + list(parameters)))

        if 'return' in callable.__annotations__:
            output_views = qiime2.core.util.tuplize(
                callable.__annotations__['return'])

            if len(output_views) != len(outputs):
                raise TypeError("Number of registered outputs (%r) does not"
                                " match annotation (%r)" %
                                (len(outputs), len(output_views)))

            for (name, qiime_type), view_type in zip(outputs.items(),
                                                     output_views):
                description = output_descriptions.pop(name,
                                                      ParameterSpec.NOVALUE)
                annotated_outputs[name] = ParameterSpec(
                    qiime_type=qiime_type, view_type=view_type,
                    description=description)
        else:
            for name, qiime_type in outputs.items():
                description = output_descriptions.pop(name,
                                                      ParameterSpec.NOVALUE)
                annotated_outputs[name] = ParameterSpec(
                    qiime_type=qiime_type, description=description)

        # we should have popped the descriptions empty by this point
        if input_descriptions or parameter_descriptions or output_descriptions:
            raise TypeError(
                "Callable does not have parameter(s)/output(s) found in "
                "descriptions: %r" % [*input_descriptions,
                                      *parameter_descriptions,
                                      *output_descriptions])

        return (annotated_inputs, annotated_parameters, annotated_outputs,
                signature_order)

    def _assert_valid_inputs(self, inputs):
        for input_name, spec in inputs.items():
            if not is_semantic_type(spec.qiime_type):
                raise TypeError(
                    "Input %r must be a semantic QIIME type, not %r"
                    % (input_name, spec.qiime_type))

            if not isinstance(spec.qiime_type, (TypeExp, UnionExp)):
                raise TypeError(
                    "Input %r must be a complete semantic type expression, "
                    "not %r" % (input_name, spec.qiime_type))

            if spec.has_default() and spec.default is not None:
                raise ValueError(
                    "Input %r has a default value of %r. Only a default "
                    "value of `None` is supported for inputs."
                    % (input_name, spec.default))

            for var_selector in meta.select_variables(spec.qiime_type):
                var = var_selector(spec.qiime_type)
                if not var.input:
                    raise TypeError("An output variable has been associated"
                                    " with an input type: %r"
                                    % spec.qiime_type)

    def _assert_valid_parameters(self, parameters):
        for param_name, spec in parameters.items():
            if not is_primitive_type(spec.qiime_type):
                raise TypeError(
                    "Parameter %r must be a primitive QIIME type, not %r"
                    % (param_name, spec.qiime_type))

            if not isinstance(spec.qiime_type, (TypeExp, UnionExp)):
                raise TypeError(
                    "Parameter %r must be a complete primitive type "
                    "expression, not %r" % (param_name, spec.qiime_type))

            if (spec.has_default() and
                    spec.default is not None and
                    spec.default not in spec.qiime_type):
                raise TypeError("Default value for parameter %r is not of "
                                "semantic QIIME type %r or `None`."
                                % (param_name, spec.qiime_type))

            for var_selector in meta.select_variables(spec.qiime_type):
                var = var_selector(spec.qiime_type)
                if not var.input:
                    raise TypeError("An output variable has been associated"
                                    " with an input type: %r"
                                    % spec.qiime_type)

    def _assert_valid_outputs(self, outputs):
        if len(outputs) == 0:
            raise TypeError("%s requires at least one output"
                            % self.__class__.__name__)

        for output_name, spec in outputs.items():
            if not (is_semantic_type(spec.qiime_type) or
                    spec.qiime_type == Visualization):
                raise TypeError(
                    "Output %r must be a semantic QIIME type or "
                    "Visualization, not %r"
                    % (output_name, spec.qiime_type))

            if not isinstance(spec.qiime_type, (TypeVarExp, TypeExp)):
                raise TypeError(
                    "Output %r must be a complete type expression, not %r"
                    % (output_name, spec.qiime_type))

            for var_selector in meta.select_variables(spec.qiime_type):
                var = var_selector(spec.qiime_type)
                if not var.output:
                    raise TypeError("An input variable has been associated"
                                    " with an input type: %r")

    def _assert_valid_views(self, inputs, parameters, outputs):
        for name, spec in itertools.chain(inputs.items(),
                                          parameters.items(),
                                          outputs.items()):
            if spec.has_view_type():
                raise TypeError(
                    " Pipelines do not support function annotations (found one"
                    " for parameter: %r)." % name)

    def coerce_user_input(self, **user_input):
        """ Coerce user inputs to be appropriate for callable
        """
        callable_args = {}

        for name, spec in self.signature_order.items():
            # Some arguments may be optional and won't be present here. Whether
            # they passed all mandatory arguments or not is validated elsewhere
            if name in user_input:
                arg = user_input[name]
                if name in self.inputs:
                    callable_args[name] = self._coerce_given_input(arg, spec)
                else:
                    callable_args[name] = \
                        self._coerce_given_parameter(arg, spec)

        return callable_args

    def _coerce_given_input(self, _input, spec):
        """ Coerce input to be appropriate for callable
        """
        _, qiime_name = self._get_qiime_type_and_name(spec)

        # Transform collection from list to dict and vice versa if needed
        if qiime_name == 'Collection' and isinstance(_input, list):
            _input = self._list_to_dict(_input)
        elif qiime_name == 'List' and \
                isinstance(_input, dict):
            _input = self._dict_to_list(_input)

        return _input

    def _coerce_given_parameter(self, param, spec):
        """ Coerce parameter to be appropriate for callable
        """
        view_type = spec.view_type

        if view_type == dict and isinstance(param, list):
            param = self._list_to_dict(param)
        elif view_type == list and isinstance(param, dict):
            param = self._dict_to_list(param)

        return param

    def transform_and_add_callable_args_to_prov(self, provenance,
                                                **callable_args):
        """ Transform inputs to views and add all callable arguments to
            provenance. Needs to be done together so we can add transformation
            records to provenance and because we want transformers to run
            outside the DFK in parsl
        """
        for name, spec in self.signature_order.items():
            arg = callable_args[name]

            if name in self.inputs:
                callable_args[name] = \
                    self._transform_and_add_input_to_prov(
                        provenance, name, spec, arg)
            else:
                provenance.add_parameter(name, spec.qiime_type, arg)

        return callable_args

    def _transform_and_add_input_to_prov(self, provenance, name, spec, _input):
        """ Transform the input and add both the input and the transformation
            record to provenance
        """
        transformed_input = None

        # Add input to provenance after creating the correct collection
        # type
        provenance.add_input(name, _input)
        qiime_type, _ = self._get_qiime_type_and_name(spec)

        # Transform artifacts to view types as necessary
        if _input is None:
            transformed_input = None
        elif spec.has_view_type():
            recorder = provenance.transformation_recorder(name)
            # Transform all members of collection into view type
            if qtype.is_collection_type(qiime_type):
                if isinstance(_input, dict):
                    transformed_input = {
                        k: v._view(spec.view_type,
                                   recorder) for k, v in _input.items()}
                else:
                    transformed_input = [
                        i._view(spec.view_type, recorder) for i in _input]
            else:
                transformed_input = _input._view(spec.view_type, recorder)
        else:
            transformed_input = _input

        return transformed_input

    def _get_qiime_type_and_name(self, spec):
        """ Get concrete qiime type and name from nested spec
        """
        qiime_type = spec.qiime_type
        qiime_name = spec.qiime_type.name

        # I don't think this will necessarily work if we nest collection
        # types in the future
        if qiime_name == '':
            # If we have an outer union as our semantic type, the name will
            # be the empty string, and the type will be the entire union
            # expression. In order to get a meaningful name and a type
            # that tells us if we have a collection, we unpack the union
            # and grab that info from the first element. All subsequent
            # elements will share this same basic information because we
            # do not allow
            # List[TypeA] | Collection[TypeA]
            qiime_type = next(iter(spec.qiime_type))
            qiime_name = qiime_type.name

        return qiime_type, qiime_name

    def coerce_given_outputs(self, output_views, output_types, scope,
                             provenance):
        """ Coerce the outputs produced by the method into the desired types if
            possible. Primarily useful to create collections of outputs
        """
        outputs = []

        for output_view, (name, spec) in zip(output_views,
                                             output_types.items()):
            if spec.qiime_type.name == 'Collection':
                output = {}
                collection_size = len(output_view)

                if isinstance(output_view, dict):
                    keys = list(output_view.keys())
                    values = list(output_view.values())
                else:
                    keys = None
                    values = output_view

                for idx, view in enumerate(values):
                    if keys is not None:
                        key = str(keys[idx])
                    else:
                        key = str(idx)

                    output[key] = self._create_output_artifact(
                        provenance, name, scope, spec, view, key=key,
                        idx_out_of=f'{idx + 1}/{collection_size}')
            elif type(output_view) is not spec.view_type:
                raise TypeError(
                    "Expected output view type %r, received %r" %
                    (spec.view_type.__name__, type(output_view).__name__))
            else:
                output = self._create_output_artifact(
                    provenance, name, scope, spec, output_view)

            outputs.append(output)

        return outputs

    def _create_output_artifact(self, provenance, name, scope, spec, view,
                                key=None, idx_out_of=None):
        """ Create an output artifact from a view and add it to provenance
        """
        # If we have a key we are dealing with an element of an output
        # collection otherwise we are dealing with a singular output
        if key is not None:
            if idx_out_of is None:
                raise ValueError('If a key is provided, the index we are out '
                                 'of the collection size must also be '
                                 'provided.')
            prov = provenance.fork([name, key, idx_out_of])
            qiime_type = spec.qiime_type.fields[0]
        else:
            if idx_out_of is not None:
                raise ValueError('If we are given an index into a '
                                 'collection, we must also be given our index '
                                 'in the collection.')
            prov = provenance.fork(name)
            qiime_type = spec.qiime_type

        scope.add_reference(prov)

        artifact = qiime2.sdk.Artifact._from_view(
            qiime_type, view, spec.view_type, prov)
        artifact = scope.add_parent_reference(artifact)

        return artifact

    def decode_parameters(self, **kwargs):
        params = {}
        for key, spec in self.parameters.items():
            if (spec.has_default() and
                    spec.default is None and
                    kwargs[key] is None):
                params[key] = None
            else:
                params[key] = parse_primitive(spec.qiime_type, kwargs[key])
        return params

    def _dict_to_list(self, _input):
        """ Turn dict to list
        """
        return list(_input.values())

    def _list_to_dict(self, _input):
        """ Turn list to dict
        """
        return {str(idx): v for idx, v in enumerate(_input)}

    def check_types(self, **kwargs):
        for name, spec in self.signature_order.items():
            parameter = kwargs[name]
            # A type mismatch is unacceptable unless the value is None
            # and this parameter's default value is None.
            if ((parameter not in spec.qiime_type) and
                    not (spec.has_default() and spec.default is None
                         and parameter is None)):

                if isinstance(parameter, qiime2.sdk.Visualization):
                    raise TypeError(
                        "Parameter %r received a Visualization as an "
                        "argument. Visualizations may not be used as inputs."
                        % name)

                elif isinstance(parameter, qiime2.sdk.Artifact):
                    raise TypeError(
                        "Parameter %r requires an argument of type %r. An "
                        "argument of type %r was passed." % (
                            name, spec.qiime_type, parameter.type))

                elif isinstance(parameter, qiime2.Metadata):
                    raise TypeError(
                        "Parameter %r received Metadata as an "
                        "argument, which is incompatible with parameter "
                        "type: %r" % (name, spec.qiime_type))

                else:  # handle primitive types
                    raise TypeError(
                        "Parameter %r received %r as an argument, which is "
                        "incompatible with parameter type: %r"
                        % (name, parameter, spec.qiime_type))

    def solve_output(self, **kwargs):
        solved_outputs = None
        for _, spec in itertools.chain(self.inputs.items(),
                                       self.parameters.items(),
                                       self.outputs.items()):
            if list(meta.select_variables(spec.qiime_type)):
                break  # a variable exists, do the hard work
        else:
            # no variables
            solved_outputs = self.outputs

        if solved_outputs is None:
            inputs = {**{k: s.qiime_type for k, s in self.inputs.items()},
                      **{k: s.qiime_type for k, s in self.parameters.items()}}
            outputs = {k: s.qiime_type for k, s in self.outputs.items()}
            input_types = {
                k: self._infer_type(k, v) for k, v in kwargs.items()}

            solved = meta.match(input_types, inputs, outputs)
            solved_outputs = collections.OrderedDict(
                (k, s.duplicate(qiime_type=solved[k]))
                for k, s in self.outputs.items())

        for output_name, spec in solved_outputs.items():
            if not spec.qiime_type.is_concrete():
                raise TypeError(
                    "Solved output %r must be a concrete type, not %r" %
                    (output_name, spec.qiime_type))

        return solved_outputs

    def _infer_type(self, key, value):
        if value is None:
            if key in self.inputs:
                return self.inputs[key].qiime_type
            elif key in self.parameters:
                return self.parameters[key].qiime_type
            # Shouldn't happen:
            raise ValueError("Parameter passed not consistent with signature.")
        if type(value) is list:
            inner = UnionExp((self._infer_type(key, v) for v in value))
            return List[inner.normalize()]
        if type(value) is set:
            inner = UnionExp((self._infer_type(key, v) for v in value))
            return Set[inner.normalize()]
        if isinstance(value, qiime2.sdk.Artifact):
            return value.type
        else:
            return infer_primitive_type(value)

    def __repr__(self):
        lines = []
        for group in 'inputs', 'parameters', 'outputs':
            lookup = getattr(self, group)
            lines.append('%s:' % group)
            for name, spec in lookup.items():
                lines.append('    %s: %r' % (name, spec))
        return '\n'.join(lines)

    def __eq__(self, other):
        return (type(self) is type(other) and
                self.inputs == other.inputs and
                self.parameters == other.parameters and
                self.outputs == other.outputs and
                self.signature_order == other.signature_order)

    def __ne__(self, other):
        return not (self == other)


class MethodSignature(PipelineSignature):
    builtin_args = ()

    def _assert_valid_outputs(self, outputs):
        super()._assert_valid_outputs(outputs)
        # Assert all output types are semantic types. The parent class is less
        # strict in its output type requirements.
        for output_name, spec in outputs.items():
            if not is_semantic_type(spec.qiime_type):
                raise TypeError(
                    "Output %r must be a semantic QIIME type, not %r" %
                    (output_name, spec.qiime_type))

    def _assert_valid_views(self, inputs, parameters, outputs):
        for name, spec in itertools.chain(inputs.items(),
                                          parameters.items(),
                                          outputs.items()):
            if not spec.has_view_type():
                raise TypeError("Method is missing a function annotation for"
                                " parameter: %r" % name)


class VisualizerSignature(PipelineSignature):
    builtin_args = ('output_dir',)

    def __init__(self, callable, inputs, parameters, input_descriptions=None,
                 parameter_descriptions=None):
        outputs = {'visualization': Visualization}
        output_descriptions = None
        super().__init__(callable, inputs, parameters, outputs,
                         input_descriptions, parameter_descriptions,
                         output_descriptions)

    def _assert_valid_outputs(self, outputs):
        super()._assert_valid_outputs(outputs)
        output = outputs['visualization']
        if output.has_view_type() and output.view_type is not None:
            raise TypeError(
                "Visualizer callable cannot return anything. Its return "
                "annotation must be `None`, not %r. Write output to "
                "`output_dir`." % output.view_type)

    def _assert_valid_views(self, inputs, parameters, outputs):
        for name, spec in itertools.chain(inputs.items(), parameters.items()):
            if not spec.has_view_type():
                raise TypeError("Visualizer is missing a function annotation"
                                " for parameter: %r" % name)


IndexedCollectionElement = collections.namedtuple(
    'IndexedCollectionElement', ['item_name', 'idx', 'total'])


class HashableInvocation():
    def __init__(self, plugin_action, arguments):
        self.plugin_action = plugin_action

        unified_arguments = self._unify_dicts(arguments)
        self.arguments = self._make_hashable(unified_arguments)

    def __eq__(self, other):
        return (self.plugin_action == other.plugin_action) \
              and (self.arguments == other.arguments)

    def __hash__(self):
        return hash((self.plugin_action, self.arguments))

    def __repr__(self):
        return (f'\nPLUGIN_ACTION: {self.plugin_action}\nARGUMENTS:'
                f' {self.arguments}\n')

    def _unify_dicts(self, arguments):
        """Check if action.yaml gave us any lists of single element dicts to
        unify
        """
        for idx, argument in enumerate(arguments):
            name, value = list(argument.items())[0]
            if isinstance(value, list) and \
                    all(isinstance(x, dict) for x in value):
                arguments[idx] = {name: self._unify_dict(value)}

        return arguments

    def _unify_dict(self, collection):
        """If we do have a list of single element dicts, turn it into one dict
        """
        unified_dict = {}

        for elem in collection:
            for k, v in elem.items():
                unified_dict[k] = v

        return unified_dict

    def _make_hashable(self, collection):
        """Take an arbitrarily nested collection and turn it into a hashable
        arbitrarily nested tuple. Turns Artifacts into their uuid and Metadata
        into their md5sum
        """
        from qiime2 import Artifact, Metadata

        new_collection = []

        if type(collection) is dict:
            for k, v in collection.items():
                new_collection.append((k, self._make_hashable(v)))
        elif type(collection) is list:
            for elem in collection:
                new_collection.append(self._make_hashable(elem))
        elif isinstance(collection, Artifact):
            return str(collection.uuid)
        elif isinstance(collection, Metadata):
<<<<<<< HEAD
            _, fp = tempfile.mkstemp()
            collection.save(fp)
            collection = md5sum(fp)
            os.remove(fp)
=======
            with tempfile.TemporaryFile('w') as fp:
                collection.save(fp)
                collection = md5sum(fp)
>>>>>>> fe491363
        else:
            return collection

        return tuple(new_collection)<|MERGE_RESOLUTION|>--- conflicted
+++ resolved
@@ -10,10 +10,6 @@
 import inspect
 import copy
 import itertools
-<<<<<<< HEAD
-import os
-=======
->>>>>>> fe491363
 import tempfile
 
 import qiime2.sdk
@@ -746,16 +742,9 @@
         elif isinstance(collection, Artifact):
             return str(collection.uuid)
         elif isinstance(collection, Metadata):
-<<<<<<< HEAD
-            _, fp = tempfile.mkstemp()
-            collection.save(fp)
-            collection = md5sum(fp)
-            os.remove(fp)
-=======
             with tempfile.TemporaryFile('w') as fp:
                 collection.save(fp)
                 collection = md5sum(fp)
->>>>>>> fe491363
         else:
             return collection
 
