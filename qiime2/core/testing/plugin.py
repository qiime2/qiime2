--- conflicted
+++ resolved
@@ -56,16 +56,10 @@
                        pipelines_in_pipeline, resumable_pipeline,
                        resumable_varied_pipeline,
                        resumable_nested_varied_pipeline,
-<<<<<<< HEAD
-                       internal_fail_pipeline, list_pipeline,
-                       collection_pipeline, de_facto_collection_pipeline,
-                       pointless_pipeline, failing_pipeline)
-=======
                        internal_fail_pipeline, de_facto_list_pipeline,
-                       de_facto_dict_pipeline, list_pipeline,
-                       collection_pipeline, pointless_pipeline,
+                       de_facto_dict_pipeline, de_facto_collection_pipeline,
+                       list_pipeline, collection_pipeline, pointless_pipeline,
                        failing_pipeline)
->>>>>>> c0b52060
 from ..cite import Citations
 
 from .examples import (concatenate_ints_simple, concatenate_ints_complex,
