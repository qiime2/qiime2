# ----------------------------------------------------------------------------
# Copyright (c) 2016-2020, QIIME 2 development team.
#
# Distributed under the terms of the Modified BSD License.
#
# The full license is in the file LICENSE, distributed with this software.
# ----------------------------------------------------------------------------

from importlib import import_module

from qiime2.plugin import (Plugin, Bool, Int, Str, Choices, Range, List, Set,
                           Visualization, Metadata, MetadataColumn,
                           Categorical, Numeric, TypeMatch)

from .format import (
    IntSequenceFormat,
    IntSequenceFormatV2,
    IntSequenceMultiFileDirectoryFormat,
    MappingFormat,
    SingleIntFormat,
    IntSequenceDirectoryFormat,
    IntSequenceV2DirectoryFormat,
    MappingDirectoryFormat,
    FourIntsDirectoryFormat,
    RedundantSingleIntDirectoryFormat,
    UnimportableFormat,
    UnimportableDirectoryFormat,
    EchoFormat,
    EchoDirectoryFormat
)

from .type import (IntSequence1, IntSequence2, IntSequence3, Mapping, FourInts,
                   SingleInt, Kennel, Dog, Cat, C1, C2, C3, Foo, Bar, Baz)
from .method import (concatenate_ints, split_ints, merge_mappings,
                     identity_with_metadata, identity_with_metadata_column,
                     identity_with_categorical_metadata_column,
                     identity_with_numeric_metadata_column,
                     identity_with_optional_metadata,
                     identity_with_optional_metadata_column,
                     params_only_method, no_input_method, deprecated_method,
                     optional_artifacts_method, long_description_method,
                     docstring_order_method, variadic_input_method,
                     unioned_primitives)
from .visualizer import (most_common_viz, mapping_viz, params_only_viz,
                         no_input_viz)
from .pipeline import (parameter_only_pipeline, typical_pipeline,
                       optional_artifact_pipeline, visualizer_only_pipeline,
                       pipelines_in_pipeline, pointless_pipeline,
                       failing_pipeline)
from ..cite import Citations

from .examples import (concatenate_ints_simple, concatenate_ints_complex,
                       typical_pipeline_simple, typical_pipeline_complex,
                       comments_only, identity_with_metadata_simple,
                       identity_with_metadata_merging,
                       identity_with_metadata_column_get_mdc,
                       identity_with_metadata_column_from_factory,
<<<<<<< HEAD
                       feature_table_merge_example,
=======
                       optional_inputs,
>>>>>>> fe00d51e
                       )


citations = Citations.load('citations.bib', package='qiime2.core.testing')
dummy_plugin = Plugin(
    name='dummy-plugin',
    description='Description of dummy plugin.',
    short_description='Dummy plugin for testing.',
    version='0.0.0-dev',
    website='https://github.com/qiime2/qiime2',
    package='qiime2.core.testing',
    user_support_text='For help, see https://qiime2.org',
    citations=[citations['unger1998does'], citations['berry1997flying']]
)

import_module('qiime2.core.testing.transformer')

# Register semantic types
dummy_plugin.register_semantic_types(IntSequence1, IntSequence2, IntSequence3,
                                     Mapping, FourInts, Kennel, Dog, Cat,
                                     SingleInt, C1, C2, C3, Foo, Bar, Baz)

# Register formats
dummy_plugin.register_formats(
    IntSequenceFormatV2, MappingFormat, IntSequenceV2DirectoryFormat,
    IntSequenceMultiFileDirectoryFormat, MappingDirectoryFormat,
    EchoDirectoryFormat, EchoFormat)

dummy_plugin.register_formats(
    FourIntsDirectoryFormat, UnimportableDirectoryFormat, UnimportableFormat,
    citations=[citations['baerheim1994effect']])

dummy_plugin.register_views(
    int, IntSequenceFormat, IntSequenceDirectoryFormat,
    SingleIntFormat, RedundantSingleIntDirectoryFormat,
    citations=[citations['mayer2012walking']])

dummy_plugin.register_semantic_type_to_format(
    IntSequence1,
    artifact_format=IntSequenceDirectoryFormat
)
dummy_plugin.register_semantic_type_to_format(
    IntSequence2,
    artifact_format=IntSequenceV2DirectoryFormat
)
dummy_plugin.register_semantic_type_to_format(
    IntSequence3,
    artifact_format=IntSequenceMultiFileDirectoryFormat
)
dummy_plugin.register_semantic_type_to_format(
    Mapping,
    artifact_format=MappingDirectoryFormat
)
dummy_plugin.register_semantic_type_to_format(
    FourInts,
    artifact_format=FourIntsDirectoryFormat
)
dummy_plugin.register_semantic_type_to_format(
    SingleInt,
    artifact_format=RedundantSingleIntDirectoryFormat
)
dummy_plugin.register_semantic_type_to_format(
    Kennel[Dog | Cat],
    artifact_format=MappingDirectoryFormat
)

dummy_plugin.register_semantic_type_to_format(
    C3[C1[Foo | Bar | Baz] | Foo | Bar | Baz,
       C1[Foo | Bar | Baz] | Foo | Bar | Baz,
       C1[Foo | Bar | Baz] | Foo | Bar | Baz]
    | C2[Foo | Bar | Baz, Foo | Bar | Baz]
    | C1[Foo | Bar | Baz | C2[Foo | Bar | Baz, Foo | Bar | Baz]]
    | Foo
    | Bar
    | Baz,
    artifact_format=EchoDirectoryFormat)

# TODO add an optional parameter to this method when they are supported
dummy_plugin.methods.register_function(
    function=concatenate_ints,
    inputs={
        'ints1': IntSequence1 | IntSequence2,
        'ints2': IntSequence1,
        'ints3': IntSequence2
    },
    parameters={
        'int1': Int,
        'int2': Int
    },
    outputs=[
        ('concatenated_ints', IntSequence1)
    ],
    name='Concatenate integers',
    description='This method concatenates integers into a single sequence in '
                'the order they are provided.',
    citations=[citations['baerheim1994effect']],
    examples={'concatenate_ints_simple': concatenate_ints_simple,
              'concatenate_ints_complex': concatenate_ints_complex,
              'comments_only': comments_only},
)

T = TypeMatch([IntSequence1, IntSequence2])
dummy_plugin.methods.register_function(
    function=split_ints,
    inputs={
        'ints': T
    },
    parameters={},
    outputs=[
        ('left', T),
        ('right', T)
    ],
    name='Split sequence of integers in half',
    description='This method splits a sequence of integers in half, returning '
                'the two halves (left and right). If the input sequence\'s '
                'length is not evenly divisible by 2, the right half will '
                'have one more element than the left.',
    citations=[
        citations['witcombe2006sword'], citations['reimers2012response']]
)

dummy_plugin.methods.register_function(
    function=merge_mappings,
    inputs={
        'mapping1': Mapping,
        'mapping2': Mapping
    },
    input_descriptions={
        'mapping1': 'Mapping object to be merged'
    },
    parameters={},
    outputs=[
        ('merged_mapping', Mapping)
    ],
    output_descriptions={
        'merged_mapping': 'Resulting merged Mapping object'},
    name='Merge mappings',
    description='This method merges two mappings into a single new mapping. '
                'If a key is shared between mappings and the values differ, '
                'an error will be raised.'
)

dummy_plugin.methods.register_function(
    function=identity_with_metadata,
    inputs={
        'ints': IntSequence1 | IntSequence2
    },
    parameters={
        'metadata': Metadata
    },
    outputs=[
        ('out', IntSequence1)
    ],
    name='Identity',
    description='This method does nothing, but takes metadata',
    examples={
        'identity_with_metadata_simple': identity_with_metadata_simple,
        'identity_with_metadata_merging': identity_with_metadata_merging},
)

dummy_plugin.methods.register_function(
    function=long_description_method,
    inputs={
        'mapping1': Mapping
    },
    input_descriptions={
        'mapping1': ("This is a very long description. If asked about its "
                     "length, I would have to say it is greater than 79 "
                     "characters.")
    },
    parameters={
        'name': Str,
        'age': Int
    },
    parameter_descriptions={
        'name': ("This is a very long description. If asked about its length,"
                 " I would have to say it is greater than 79 characters.")
    },
    outputs=[
        ('out', Mapping)
    ],
    output_descriptions={
        'out': ("This is a very long description. If asked about its length,"
                " I would have to say it is greater than 79 characters.")
    },
    name="Long Description",
    description=("This is a very long description. If asked about its length,"
                 " I would have to say it is greater than 79 characters.")
)

dummy_plugin.methods.register_function(
    function=docstring_order_method,
    inputs={
        'req_input': Mapping,
        'opt_input': Mapping
    },
    input_descriptions={
        'req_input': "This should show up first.",
        'opt_input': "This should show up third."
    },
    parameters={
        'req_param': Str,
        'opt_param': Int
    },
    parameter_descriptions={
        'req_param': "This should show up second.",
        'opt_param': "This should show up fourth."
    },
    outputs=[
        ('out', Mapping)
    ],
    output_descriptions={
        'out': "This should show up last, in it's own section."
    },
    name="Docstring Order",
    description=("Tests whether inputs and parameters are rendered in "
                 "signature order")
)


dummy_plugin.methods.register_function(
    function=identity_with_metadata_column,
    inputs={
        'ints': IntSequence1 | IntSequence2
    },
    parameters={
        'metadata': MetadataColumn[Categorical | Numeric]
    },
    outputs=[
        ('out', IntSequence1)
    ],
    name='Identity',
    description='This method does nothing, '
                'but takes a generic metadata column',
    examples={
        'identity_with_metadata_column_get_mdc':
            identity_with_metadata_column_get_mdc,
        'identity_with_metadata_column_from_factory':
            identity_with_metadata_column_from_factory
    },
)


dummy_plugin.methods.register_function(
    function=identity_with_categorical_metadata_column,
    inputs={
        'ints': IntSequence1 | IntSequence2
    },
    parameters={
        'metadata': MetadataColumn[Categorical]
    },
    outputs=[
        ('out', IntSequence1)
    ],
    name='Identity',
    description='This method does nothing, but takes a categorical metadata '
                'column'
)


dummy_plugin.methods.register_function(
    function=identity_with_numeric_metadata_column,
    inputs={
        'ints': IntSequence1 | IntSequence2
    },
    parameters={
        'metadata': MetadataColumn[Numeric]
    },
    outputs=[
        ('out', IntSequence1)
    ],
    name='Identity',
    description='This method does nothing, but takes a numeric metadata column'
)


dummy_plugin.methods.register_function(
    function=identity_with_optional_metadata,
    inputs={
        'ints': IntSequence1 | IntSequence2
    },
    parameters={
        'metadata': Metadata
    },
    outputs=[
        ('out', IntSequence1)
    ],
    name='Identity',
    description='This method does nothing, but takes optional metadata'
)

dummy_plugin.methods.register_function(
    function=identity_with_optional_metadata_column,
    inputs={
        'ints': IntSequence1 | IntSequence2
    },
    parameters={
        'metadata': MetadataColumn[Numeric | Categorical]
    },
    outputs=[
        ('out', IntSequence1)
    ],
    name='Identity',
    description='This method does nothing, but takes an optional generic '
                'metadata column'
)


dummy_plugin.methods.register_function(
    function=params_only_method,
    inputs={},
    parameters={
        'name': Str,
        'age': Int
    },
    outputs=[
        ('out', Mapping)
    ],
    name='Parameters only method',
    description='This method only accepts parameters.',
)

dummy_plugin.methods.register_function(
    function=unioned_primitives,
    inputs={},
    parameters={
        'foo': Int % Range(1, None) | Str % Choices(['auto_foo']),
        'bar': Int % Range(1, None) | Str % Choices(['auto_bar']),
    },
    outputs=[
        ('out', Mapping)
    ],
    name='Unioned primitive parameter',
    description='This method has a unioned primitive parameter'
)

dummy_plugin.methods.register_function(
    function=no_input_method,
    inputs={},
    parameters={},
    outputs=[
        ('out', Mapping)
    ],
    name='No input method',
    description='This method does not accept any type of input.'
)

dummy_plugin.methods.register_function(
    function=deprecated_method,
    inputs={},
    parameters={},
    outputs=[
        ('out', Mapping)
    ],
    name='A deprecated method',
    description='This deprecated method does not accept any type of input.',
    deprecated=True,
)


dummy_plugin.methods.register_function(
    function=optional_artifacts_method,
    inputs={
        'ints': IntSequence1,
        'optional1': IntSequence1,
        'optional2': IntSequence1 | IntSequence2
    },
    parameters={
        'num1': Int,
        'num2': Int
    },
    outputs=[
        ('output', IntSequence1)
    ],
    name='Optional artifacts method',
    description='This method declares optional artifacts and concatenates '
                'whatever integers are supplied as input.',
    examples={'optional_inputs': optional_inputs},
)

dummy_plugin.methods.register_function(
    function=variadic_input_method,
    inputs={
        'ints': List[IntSequence1 | IntSequence2],
        'int_set': Set[SingleInt]
    },
    parameters={
        'nums': Set[Int],
        'opt_nums': List[Int % Range(10, 20)]
    },
    outputs=[
        ('output', IntSequence1)
    ],
    name='Test variadic inputs',
    description='This method concatenates all of its variadic inputs',
    input_descriptions={
        'ints': 'A list of int artifacts',
        'int_set': 'A set of int artifacts'
    },
    parameter_descriptions={
        'nums': 'A set of ints',
        'opt_nums': 'An optional list of ints'
    },
    output_descriptions={
        'output': 'All of the above mashed together'
    },
    examples={'feature_table_merge_example': feature_table_merge_example},
)

dummy_plugin.visualizers.register_function(
    function=params_only_viz,
    inputs={},
    parameters={
        'name': Str,
        'age': Int % Range(0, None)
    },
    name='Parameters only viz',
    description='This visualizer only accepts parameters.'
)


dummy_plugin.visualizers.register_function(
    function=no_input_viz,
    inputs={},
    parameters={},
    name='No input viz',
    description='This visualizer does not accept any type of input.'
)


dummy_plugin.visualizers.register_function(
    function=most_common_viz,
    inputs={
        'ints': IntSequence1 | IntSequence2
    },
    parameters={},
    name='Visualize most common integers',
    description='This visualizer produces HTML and TSV outputs containing the '
                'input sequence of integers ordered from most- to '
                'least-frequently occurring, along with their respective '
                'frequencies.',
    citations=[citations['barbeito1967microbiological']]
)

# TODO add optional parameters to this method when they are supported
dummy_plugin.visualizers.register_function(
    function=mapping_viz,
    inputs={
        'mapping1': Mapping,
        'mapping2': Mapping
    },
    parameters={
        'key_label': Str,
        'value_label': Str
    },
    name='Visualize two mappings',
    description='This visualizer produces an HTML visualization of two '
                'key-value mappings, each sorted in alphabetical order by key.'
)

dummy_plugin.pipelines.register_function(
    function=parameter_only_pipeline,
    inputs={},
    parameters={
        'int1': Int,
        'int2': Int,
        'metadata': Metadata
    },
    outputs=[
        ('foo', IntSequence2),
        ('bar', IntSequence1)
    ],
    name='Do multiple things',
    description='This pipeline only accepts parameters',
    parameter_descriptions={
        'int1': 'An integer, the first one in fact',
        'int2': 'An integer, the second one',
        'metadata': 'Very little is done with this'
    },
    output_descriptions={
        'foo': 'Foo - "The Integers of 2"',
        'bar': 'Bar - "What a sequences"'
    },
)

dummy_plugin.pipelines.register_function(
    function=typical_pipeline,
    inputs={
        'int_sequence': IntSequence1,
        'mapping': Mapping
    },
    parameters={
        'do_extra_thing': Bool,
        'add': Int
    },
    outputs=[
        ('out_map', Mapping),
        ('left', IntSequence1),
        ('right', IntSequence1),
        ('left_viz', Visualization),
        ('right_viz', Visualization)
    ],
    input_descriptions={
        'int_sequence': 'A sequence of ints',
        'mapping': 'A map to a number other than 42 will fail'
    },
    parameter_descriptions={
        'do_extra_thing': 'Increment `left` by `add` if true',
        'add': 'Unused if `do_extra_thing` is false'
    },
    output_descriptions={
        'out_map': 'Same as input',
        'left': 'Left side of `int_sequence` unless `do_extra_thing`',
        'right': 'Right side of `int_sequence`',
        'left_viz': '`left` visualized',
        'right_viz': '`right` visualized'
    },
    name='A typical pipeline with the potential to raise an error',
    description='Waste some time shuffling data around for no reason',
    citations=citations,  # ALL of them.
    examples={'typical_pipeline_simple': typical_pipeline_simple,
              'typical_pipeline_complex': typical_pipeline_complex},
)

dummy_plugin.pipelines.register_function(
    function=optional_artifact_pipeline,
    inputs={
        'int_sequence': IntSequence1,
        'single_int': SingleInt
    },
    parameters={},
    outputs=[
        ('ints', IntSequence1)
    ],
    input_descriptions={
        'int_sequence': 'Some integers',
        'single_int': 'An integer'
    },
    output_descriptions={
        'ints': 'More integers'
    },
    name='Do stuff normally, but override this one step sometimes',
    description='Creates its own single_int, unless provided'
)

dummy_plugin.pipelines.register_function(
    function=visualizer_only_pipeline,
    inputs={
        'mapping': Mapping
    },
    parameters={},
    outputs=[
        ('viz1', Visualization),
        ('viz2', Visualization)
    ],
    input_descriptions={
        'mapping': 'A mapping to look at twice'
    },
    output_descriptions={
        'viz1': 'The no input viz',
        'viz2': 'Our `mapping` seen through the lense of "foo" *and* "bar"'
    },
    name='Visualize many things',
    description='Looks at both nothing and a mapping'
)

dummy_plugin.pipelines.register_function(
    function=pipelines_in_pipeline,
    inputs={
        'int_sequence': IntSequence1,
        'mapping': Mapping
    },
    parameters={},
    outputs=[
        ('int1', SingleInt),
        ('out_map', Mapping),
        ('left', IntSequence1),
        ('right', IntSequence1),
        ('left_viz', Visualization),
        ('right_viz', Visualization),
        ('viz1', Visualization),
        ('viz2', Visualization)
    ],
    name='Do a great many things',
    description=('Mapping is chained from typical_pipeline into '
                 'visualizer_only_pipeline')
)

dummy_plugin.pipelines.register_function(
    function=pointless_pipeline,
    inputs={},
    parameters={},
    outputs=[('random_int', SingleInt)],
    name='Get an integer',
    description='Integer was chosen to be 4 by a random dice roll'
)

dummy_plugin.pipelines.register_function(
    function=failing_pipeline,
    inputs={
        'int_sequence': IntSequence1
    },
    parameters={
        'break_from': Str % Choices(
            {'arity', 'return-view', 'type', 'method', 'internal', 'no-plugin',
             'no-action'})
    },
    outputs=[('mapping', Mapping)],
    name='Test different ways of failing',
    description=('This is useful to make sure all of the intermediate stuff is'
                 ' cleaned up the way it should be.')
)

import_module('qiime2.core.testing.mapped')<|MERGE_RESOLUTION|>--- conflicted
+++ resolved
@@ -55,11 +55,8 @@
                        identity_with_metadata_merging,
                        identity_with_metadata_column_get_mdc,
                        identity_with_metadata_column_from_factory,
-<<<<<<< HEAD
                        feature_table_merge_example,
-=======
                        optional_inputs,
->>>>>>> fe00d51e
                        )
 
 
