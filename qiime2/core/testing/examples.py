--- conflicted
+++ resolved
@@ -203,7 +203,6 @@
     )
 
 
-<<<<<<< HEAD
 def feature_table_merge_example(use):
     ints = use.init_data('int', int_sequence_list_factory)
     int_set = use.init_data('int_set', single_int_set_factory)
@@ -213,7 +212,9 @@
                     action_id='variadic_input_method'),
         UsageInputs(ints=ints, int_set=int_set, nums={7, 8, 9}),
         UsageOutputNames(output='out'),
-=======
+    )
+
+
 def optional_inputs(use):
     ints_a = use.init_data('ints', ints1_factory)
 
@@ -245,5 +246,4 @@
                     action_id='optional_artifacts_method'),
         UsageInputs(ints=ints_a, optional1=ints_b, num1=3, num2=4),
         UsageOutputNames(output='output'),
->>>>>>> fe00d51e
     )