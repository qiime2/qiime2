# ----------------------------------------------------------------------------
# Copyright (c) 2016-2022, QIIME 2 development team.
#
# Distributed under the terms of the Modified BSD License.
#
# The full license is in the file LICENSE, distributed with this software.
# ----------------------------------------------------------------------------

import os
import psutil
import tempfile
import unittest
import pkg_resources

import parsl
from parsl.providers import LocalProvider
from parsl.executors.threads import ThreadPoolExecutor
from parsl.executors import HighThroughputExecutor

from qiime2 import Artifact, Cache
from qiime2.core.util import load_action_yaml
from qiime2.core.testing.type import SingleInt
from qiime2.core.testing.util import get_dummy_plugin
<<<<<<< HEAD
from qiime2.sdk.parallel_config import (PARALLEL_CONFIG, ParallelConfig,
                                        get_config)
=======
from qiime2.sdk.parallel_config import (PARALLEL_CONFIG, _MASK_CONDA_ENV_,
                                        ParallelConfig, setup_parallel)
>>>>>>> 34db4232


class TestConfig(unittest.TestCase):
    # Get actions
    plugin = get_dummy_plugin()
    pipeline = plugin.pipelines['resumable_pipeline']
    method = plugin.methods['list_of_ints']

    # Expected provenance based on executors
    tpool_expected = [{
        'type': 'parsl', 'parsl_type': 'ThreadPoolExecutor'}, {
        'type': 'parsl', 'parsl_type': 'ThreadPoolExecutor'}]
    htex_expected = [{
        'type': 'parsl', 'parsl_type': 'HighThroughputExecutor'}, {
        'type': 'parsl', 'parsl_type': 'HighThroughputExecutor'}]

    def setUp(self):
        # Create configs
        self.tpool_default = parsl.Config(
            executors=[
                ThreadPoolExecutor(
                    max_threads=1,
                    label='default'
                ),
                HighThroughputExecutor(
                    label='htex',
                    max_workers=1,
                    provider=LocalProvider()
                )
            ],
            # AdHoc Clusters should not be setup with scaling strategy.
            strategy='none',
        )

        self.htex_default = parsl.Config(
            executors=[
                ThreadPoolExecutor(
                    max_threads=1,
                    label='tpool'
                ),
                HighThroughputExecutor(
                    label='default',
                    max_workers=1,
                    provider=LocalProvider()
                )
            ],
            # AdHoc Clusters should not be setup with scaling strategy.
            strategy='none',
        )

        # Create temp test dir and cache in dir
        self.test_dir = tempfile.TemporaryDirectory(prefix='qiime2-test-temp-')
        self.config_fp = self.get_data_path('mapping_config.toml')

        # Create artifact and cache
        self.art = [Artifact.import_data(SingleInt, 0),
                    Artifact.import_data(SingleInt, 1)]
        self.cache = Cache(os.path.join(self.test_dir.name, 'new_cache'))

        self.config = parsl.Config(
            executors=[
                ThreadPoolExecutor(
                    max_threads=max(psutil.cpu_count() - 1, 1),
                    label='default'
                ),
                HighThroughputExecutor(
                    label='htex',
                    max_workers=max(psutil.cpu_count() - 1, 1),
                    provider=LocalProvider()
                )
            ],
            # AdHoc Clusters should not be setup with scaling strategy.
            strategy='none',
        )

        self.tpool_default = parsl.Config(
            executors=[
                ThreadPoolExecutor(
                    max_threads=max(psutil.cpu_count() - 1, 1),
                    label='default'
                ),
                HighThroughputExecutor(
                    label='htex',
                    max_workers=max(psutil.cpu_count() - 1, 1),
                    provider=LocalProvider()
                )
            ],
            # AdHoc Clusters should not be setup with scaling strategy.
            strategy='none',
        )

        self.htex_default = parsl.Config(
            executors=[
                ThreadPoolExecutor(
                    max_threads=max(psutil.cpu_count() - 1, 1),
                    label='tpool'
                ),
                HighThroughputExecutor(
                    label='default',
                    max_workers=max(psutil.cpu_count() - 1, 1),
                    provider=LocalProvider()
                )
            ],
            # AdHoc Clusters should not be setup with scaling strategy.
            strategy='none',
        )

    def tearDown(self):
        self.test_dir.cleanup()

        # Ensure default state post test
        PARALLEL_CONFIG.parallel_config = None
        PARALLEL_CONFIG.action_executor_mapping = {}

    def get_data_path(self, filename):
        return pkg_resources.resource_filename('qiime2.sdk.tests',
                                               'data/%s' % filename)

    def test_default_config(self):
        with ParallelConfig(self.tpool_default):
            self.assertIsInstance(
                PARALLEL_CONFIG.parallel_config, parsl.Config)
            self.assertEqual(PARALLEL_CONFIG.action_executor_mapping, {})

    def test_mapping_from_config(self):
        config, mapping = get_config(self.config_fp)

        with self.cache:
            with ParallelConfig(config, mapping):
                future = self.pipeline.parallel(self.art, self.art)
                list_return, dict_return = future._result()

        list_execution_contexts = self._load_alias_execution_contexts(
            list_return)
        dict_execution_contexts = self._load_alias_execution_contexts(
            dict_return)

        self.assertEqual(list_execution_contexts, self.htex_expected)
        self.assertEqual(dict_execution_contexts, self.tpool_expected)

    def test_mapping_only_config(self):
        _, mapping = get_config(self.config_fp)

        with self.cache:
            with ParallelConfig(action_executor_mapping=mapping):
                future = self.pipeline.parallel(self.art, self.art)
                list_return, dict_return = future._result()

        list_execution_contexts = self._load_alias_execution_contexts(
            list_return)
        dict_execution_contexts = self._load_alias_execution_contexts(
            dict_return)

        self.assertEqual(list_execution_contexts, self.htex_expected)
        self.assertEqual(dict_execution_contexts, self.tpool_expected)

    def test_mapping_from_dict(self):
        mapping = {'list_of_ints': 'htex'}

        with self.cache:
            with ParallelConfig(self.tpool_default, mapping):
                future = self.pipeline.parallel(self.art, self.art)
                list_return, dict_return = future._result()

        list_execution_contexts = self._load_alias_execution_contexts(
            list_return)
        dict_execution_contexts = self._load_alias_execution_contexts(
            dict_return)

        self.assertEqual(list_execution_contexts, self.htex_expected)
        self.assertEqual(dict_execution_contexts, self.tpool_expected)

    def test_parallel_configs(self):
        with self.cache:
            with ParallelConfig(self.tpool_default):
                future = self.pipeline.parallel(self.art, self.art)
                list_return, dict_return = future._result()

            list_execution_contexts = self._load_alias_execution_contexts(
                list_return)
            dict_execution_contexts = self._load_alias_execution_contexts(
                dict_return)

            self.assertEqual(list_execution_contexts, self.tpool_expected)
            self.assertEqual(dict_execution_contexts, self.tpool_expected)

            with ParallelConfig(self.htex_default):
                future = self.pipeline.parallel(self.art, self.art)
                list_return, dict_return = future._result()

            list_execution_contexts = self._load_alias_execution_contexts(
                list_return)
            dict_execution_contexts = self._load_alias_execution_contexts(
                dict_return)

            self.assertEqual(list_execution_contexts, self.htex_expected)
            self.assertEqual(dict_execution_contexts, self.htex_expected)

            # At this point we should be using the default config again which
            # does not have an executor called tpool
            with ParallelConfig(
                    action_executor_mapping={'list_of_ints': 'tpool'}):
                with self.assertRaisesRegex(KeyError, 'tpool'):
                    future = self.pipeline.parallel(self.art, self.art)
                    list_return, dict_return = future._result()

    def test_nested_configs(self):
        with self.cache:
            with self.assertRaisesRegex(
                    ValueError, 'cannot nest ParallelConfigs'):
                with ParallelConfig(self.tpool_default):
                    with ParallelConfig(self.htex_default):
                        pass

    def test_parallel_non_pipeline(self):
        with self.assertRaisesRegex(
                ValueError, 'Only pipelines may be run in parallel'):
            self.method.parallel(self.art)

    def test_no_vendored_fp(self):
        with _MASK_CONDA_ENV_():
            with self.cache:
                future = self.pipeline.parallel(self.art, self.art)
                list_return, dict_return = future._result()

            list_execution_contexts = self._load_alias_execution_contexts(
                list_return)
            dict_execution_contexts = self._load_alias_execution_contexts(
                dict_return)

            self.assertEqual(list_execution_contexts, self.tpool_expected)
            self.assertEqual(dict_execution_contexts, self.tpool_expected)

    def _load_alias_execution_contexts(self, collection):
        execution_contexts = []

        for result in collection.values():
            alias_uuid = load_action_yaml(
                result._archiver.path)['action']['alias-of']
            execution_contexts.append(load_action_yaml(
                self.cache.data / alias_uuid)
                ['execution']['execution_context'])

        return execution_contexts<|MERGE_RESOLUTION|>--- conflicted
+++ resolved
@@ -21,13 +21,9 @@
 from qiime2.core.util import load_action_yaml
 from qiime2.core.testing.type import SingleInt
 from qiime2.core.testing.util import get_dummy_plugin
-<<<<<<< HEAD
-from qiime2.sdk.parallel_config import (PARALLEL_CONFIG, ParallelConfig,
-                                        get_config)
-=======
+
 from qiime2.sdk.parallel_config import (PARALLEL_CONFIG, _MASK_CONDA_ENV_,
-                                        ParallelConfig, setup_parallel)
->>>>>>> 34db4232
+                                        ParallelConfig, get_config)
 
 
 class TestConfig(unittest.TestCase):
@@ -248,10 +244,11 @@
             self.method.parallel(self.art)
 
     def test_no_vendored_fp(self):
-        with _MASK_CONDA_ENV_():
-            with self.cache:
-                future = self.pipeline.parallel(self.art, self.art)
-                list_return, dict_return = future._result()
+        with ParallelConfig():
+            with _MASK_CONDA_ENV_():
+                with self.cache:
+                    future = self.pipeline.parallel(self.art, self.art)
+                    list_return, dict_return = future._result()
 
             list_execution_contexts = self._load_alias_execution_contexts(
                 list_return)
