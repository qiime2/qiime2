# ----------------------------------------------------------------------------
# Copyright (c) 2016-2022, QIIME 2 development team.
#
# Distributed under the terms of the Modified BSD License.
#
# The full license is in the file LICENSE, distributed with this software.
# ----------------------------------------------------------------------------

import os
import psutil
import tempfile
import unittest
import pkg_resources

from parsl import Config
from parsl.providers import LocalProvider
from parsl.executors.threads import ThreadPoolExecutor
from parsl.executors import HighThroughputExecutor

from qiime2 import Artifact, Cache
from qiime2.core.util import load_action_yaml
from qiime2.core.testing.type import SingleInt
from qiime2.core.testing.util import get_dummy_plugin
from qiime2.sdk.parallel_config import (PARALLEL_CONFIG, ParallelConfig,
                                        setup_parallel)


class TestConfig(unittest.TestCase):
    def setUp(self):
        # Ensure default state prior to test
        PARALLEL_CONFIG.parallel_config = None
        PARALLEL_CONFIG.action_executor_mapping = {}

        plugin = get_dummy_plugin()
        self.pipeline = plugin.pipelines['resumable_pipeline']

        # Create temp test dir
        self.test_dir = tempfile.TemporaryDirectory(prefix='qiime2-test-temp-')
        self.config_fp = self.get_data_path('mapping_config.toml')

        # Create artifact and cache
        self.art = [Artifact.import_data(SingleInt, 0),
                    Artifact.import_data(SingleInt, 1)]
        self.cache = Cache(os.path.join(self.test_dir.name, 'new_cache'))

        self.config = Config(
            executors=[
                ThreadPoolExecutor(
                    max_threads=max(psutil.cpu_count() - 1, 1),
                    label='default'
                ),
                HighThroughputExecutor(
                    label='htex',
                    max_workers=max(psutil.cpu_count() - 1, 1),
                    provider=LocalProvider()
                )
            ],
            # AdHoc Clusters should not be setup with scaling strategy.
            strategy='none',
        )

        self.tpool_default = Config(
            executors=[
                ThreadPoolExecutor(
                    max_threads=max(psutil.cpu_count() - 1, 1),
                    label='default'
                ),
                HighThroughputExecutor(
                    label='htex',
                    max_workers=max(psutil.cpu_count() - 1, 1),
                    provider=LocalProvider()
                )
            ],
            # AdHoc Clusters should not be setup with scaling strategy.
            strategy='none',
        )

        self.htex_default = Config(
            executors=[
                ThreadPoolExecutor(
                    max_threads=max(psutil.cpu_count() - 1, 1),
                    label='tpool'
                ),
                HighThroughputExecutor(
                    label='default',
                    max_workers=max(psutil.cpu_count() - 1, 1),
                    provider=LocalProvider()
                )
            ],
            # AdHoc Clusters should not be setup with scaling strategy.
            strategy='none',
        )

        self.tpool_expected = [{
            'type': 'parsl', 'parsl_type': 'ThreadPoolExecutor'}, {
            'type': 'parsl', 'parsl_type': 'ThreadPoolExecutor'}]
        self.htex_expected = [{
            'type': 'parsl', 'parsl_type': 'HighThroughputExecutor'}, {
            'type': 'parsl', 'parsl_type': 'HighThroughputExecutor'}]

    def tearDown(self):
        self.test_dir.cleanup()

    def get_data_path(self, filename):
        return pkg_resources.resource_filename('qiime2.sdk.tests',
                                               'data/%s' % filename)

    def test_default_config(self):
        config_fp = self.get_data_path('default_config.toml')

        setup_parallel(config_fp)

        # Assert modified state
        self.assertIsInstance(PARALLEL_CONFIG.parallel_config, Config)
        self.assertEqual(PARALLEL_CONFIG.action_executor_mapping, {})

    def test_mapping_from_config(self):
<<<<<<< HEAD
        setup_parsl(self.config_fp)
=======
        config_fp = self.get_data_path('mapping_config.toml')

        setup_parallel(config_fp)

        # Assert modified state
        self.assertIsInstance(PARALLEL_CONFIG.parallel_config, Config)
        self.assertEqual(
            PARALLEL_CONFIG.action_executor_mapping, {'list_of_ints': 'htex'})
>>>>>>> 1978442e

        with self.cache:
            future = self.pipeline.parallel(self.art, self.art)
            list_return, dict_return = future._result()

        list_execution_contexts = self._load_alias_execution_contexts(
            list_return)
        dict_execution_contexts = self._load_alias_execution_contexts(
            dict_return)

        self.assertEqual(list_execution_contexts, self.htex_expected)
        self.assertEqual(dict_execution_contexts, self.tpool_expected)

    def test_mapping_from_dict(self):
        mapping = {'list_of_ints': 'htex'}

        with self.cache:
<<<<<<< HEAD
            with ParallelConfig(self.config, mapping):
=======
            with ParallelConfig(config, mapping):
                # Assert modified state
                self.assertIsInstance(PARALLEL_CONFIG.parallel_config, Config)
                self.assertEqual(
                    PARALLEL_CONFIG.action_executor_mapping,
                    {'list_of_ints': 'htex'})

>>>>>>> 1978442e
                future = self.pipeline.parallel(self.art, self.art)
                list_return, dict_return = future._result()

        list_execution_contexts = self._load_alias_execution_contexts(
            list_return)
        dict_execution_contexts = self._load_alias_execution_contexts(
            dict_return)

        self.assertEqual(list_execution_contexts, self.htex_expected)
        self.assertEqual(dict_execution_contexts, self.tpool_expected)

    def test_parallel_configs(self):
        with self.cache:
            with ParallelConfig(self.tpool_default):
                future = self.pipeline.parallel(self.art, self.art)
                list_return, dict_return = future._result()

            list_execution_contexts = self._load_alias_execution_contexts(
                list_return)
            dict_execution_contexts = self._load_alias_execution_contexts(
                dict_return)

            self.assertEqual(list_execution_contexts, self.tpool_expected)
            self.assertEqual(dict_execution_contexts, self.tpool_expected)

            with ParallelConfig(self.htex_default):
                future = self.pipeline.parallel(self.art, self.art)
                list_return, dict_return = future._result()

            list_execution_contexts = self._load_alias_execution_contexts(
                list_return)
            dict_execution_contexts = self._load_alias_execution_contexts(
                dict_return)

            self.assertEqual(list_execution_contexts, self.htex_expected)
            self.assertEqual(dict_execution_contexts, self.htex_expected)

            # At this point we should be using the default config again which
            # does not have an executor called tpool
            with ParallelConfig(
                    action_executor_mapping={'list_of_ints': 'tpool'}):
                with self.assertRaisesRegex(KeyError, 'tpool'):
                    future = self.pipeline.parallel(self.art, self.art)
                    list_return, dict_return = future._result()

    def test_nested_configs(self):
        with self.cache:
            with ParallelConfig(self.tpool_default):
                with ParallelConfig(self.htex_default):
                    with ParallelConfig(
                            action_executor_mapping={'list_of_ints': 'tpool'}):
                        with self.assertRaisesRegex(KeyError, 'tpool'):
                            future = self.pipeline.parallel(self.art, self.art)
                            list_return, dict_return = future._result()

                    future = self.pipeline.parallel(self.art, self.art)
                    list_return, dict_return = future._result()

                    list_execution_contexts = \
                        self._load_alias_execution_contexts(list_return)
                    dict_execution_contexts = \
                        self._load_alias_execution_contexts(dict_return)

                    self.assertEqual(
                        list_execution_contexts, self.htex_expected)
                    self.assertEqual(
                        dict_execution_contexts, self.htex_expected)

                future = self.pipeline.parallel(self.art, self.art)
                list_return, dict_return = future._result()

                list_execution_contexts = self._load_alias_execution_contexts(
                    list_return)
                dict_execution_contexts = self._load_alias_execution_contexts(
                    dict_return)

                self.assertEqual(list_execution_contexts, self.tpool_expected)
                self.assertEqual(dict_execution_contexts, self.tpool_expected)

    def _load_alias_execution_contexts(self, collection):
        execution_contexts = []

        for result in collection.values():
            alias_uuid = load_action_yaml(
                result._archiver.path)['action']['alias-of']
            execution_contexts.append(load_action_yaml(
                self.cache.data / alias_uuid)
                ['execution']['execution_context'])

        return execution_contexts<|MERGE_RESOLUTION|>--- conflicted
+++ resolved
@@ -115,18 +115,7 @@
         self.assertEqual(PARALLEL_CONFIG.action_executor_mapping, {})
 
     def test_mapping_from_config(self):
-<<<<<<< HEAD
         setup_parsl(self.config_fp)
-=======
-        config_fp = self.get_data_path('mapping_config.toml')
-
-        setup_parallel(config_fp)
-
-        # Assert modified state
-        self.assertIsInstance(PARALLEL_CONFIG.parallel_config, Config)
-        self.assertEqual(
-            PARALLEL_CONFIG.action_executor_mapping, {'list_of_ints': 'htex'})
->>>>>>> 1978442e
 
         with self.cache:
             future = self.pipeline.parallel(self.art, self.art)
@@ -144,17 +133,7 @@
         mapping = {'list_of_ints': 'htex'}
 
         with self.cache:
-<<<<<<< HEAD
             with ParallelConfig(self.config, mapping):
-=======
-            with ParallelConfig(config, mapping):
-                # Assert modified state
-                self.assertIsInstance(PARALLEL_CONFIG.parallel_config, Config)
-                self.assertEqual(
-                    PARALLEL_CONFIG.action_executor_mapping,
-                    {'list_of_ints': 'htex'})
-
->>>>>>> 1978442e
                 future = self.pipeline.parallel(self.art, self.art)
                 list_return, dict_return = future._result()
 
