--- conflicted
+++ resolved
@@ -9,16 +9,9 @@
 from qiime2.core.cache import get_cache
 import qiime2.sdk
 from qiime2.sdk.parsl_config import PARSL_CONFIG
-from qiime2.sdk.result import Artifact, Visualization
 
 
 class Context:
-<<<<<<< HEAD
-    def __init__(self, parent=None):
-        if parent is not None:
-            self.cache = parent.cache
-        else:
-=======
     def __init__(self, parent=None, parsl=False):
         if parent is not None:
             self.action_executor_mapping = parent.action_executor_mapping
@@ -27,7 +20,6 @@
         else:
             self.action_executor_mapping = PARSL_CONFIG.action_executor_mapping
             self.parsl = parsl
->>>>>>> 57f4cb70
             self.cache = get_cache()
 
         self._parent = parent
@@ -125,7 +117,6 @@
            failure, a context can still identify what will (no longer) be
            returned.
         """
-<<<<<<< HEAD
         new_ref = self.ctx.cache.process_pool.save(ref)
 
         if self.ctx.cache.named_pool is not None:
@@ -137,32 +128,6 @@
         # Return an artifact backed by the data in the cache
         return new_ref
 
-=======
-        # Add the ref to the process pool and get back a new ref backed by the
-        # cache and the pool
-        # NOTE: There are some problems with how we create this reference right
-        # now. With a normal archive the archiver path looks something like
-        # /qiime2-archive-<random_stuff>/uuid/the data and all that
-        # With these pool refs it's just
-        # /uuid/the data and all that
-        # This discrepency is likely causing issues. For example, if we pass
-        # pool_ref to named_pool.save we end up with the guts of the artifact
-        # in the data directory (VERSION and metadata.yaml etc. in the top
-        # level of the data directory)
-        pool_ref = self.ctx.cache.process_pool.save(ref)
-
-        # Add the ref to the named pool if one exists
-        if self.ctx.cache.named_pool is not None:
-            self.ctx.cache.named_pool.save(ref)
-
-        self._parent_locals.append(ref)
-
-        # Return an artifact backed by the data in the cache
-        return pool_ref
-
-    # TODO: Maybe demote refs when they are aliased and remove those demoted
-    # refs from the pool
->>>>>>> 57f4cb70
     def destroy(self, local_references_only=False):
         """Destroy all references and clear state.
 
@@ -179,19 +144,15 @@
         ctx = self.ctx
         local_refs = self._locals
         parent_refs = self._parent_locals
-        ctx = self.ctx
 
         # Unset instance state, handy to prevent cycles in GC, and also causes
         # catastrophic failure if some invariant is violated.
+        del self.ctx
         del self._locals
         del self._parent_locals
-        del self.ctx
 
         for ref in local_refs:
             ref._destructor()
-
-            if isinstance(ref, (Artifact, Visualization)):
-                ctx.cache.process_pool.remove(ref)
 
         if local_references_only:
             return parent_refs
@@ -199,11 +160,5 @@
         for ref in parent_refs:
             ref._destructor()
 
-<<<<<<< HEAD
         ctx.cache.garbage_collection()
-=======
-            if isinstance(ref, (Artifact, Visualization)):
-                ctx.cache.process_pool.remove(ref)
-
->>>>>>> 57f4cb70
         return []