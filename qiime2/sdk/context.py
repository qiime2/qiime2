# ----------------------------------------------------------------------------
# Copyright (c) 2016-2023, QIIME 2 development team.
#
# Distributed under the terms of the Modified BSD License.
#
# The full license is in the file LICENSE, distributed with this software.
# ----------------------------------------------------------------------------

from qiime2.core.type.util import is_collection_type
from qiime2.core.type import HashableInvocation
from qiime2.core.cache import get_cache
import qiime2.sdk
from qiime2.sdk.parallel_config import PARALLEL_CONFIG


class Context:
    def __init__(self, parent=None, parallel=False, id=None):
        if parent is not None:
            self.action_executor_mapping = parent.action_executor_mapping
            self.executor_name_type_mapping = parent.executor_name_type_mapping
            self.parallel = parent.parallel
            self.cache = parent.cache
        else:
            self.action_executor_mapping = \
                PARALLEL_CONFIG.action_executor_mapping
            # Cast type to str so yaml doesn't think it needs tpo instantiate
            # an executor object when we write this to then read this from
            # provenance
            self.executor_name_type_mapping = \
                None if PARALLEL_CONFIG.parallel_config is None \
                else {v.label: v.__class__.__name__
                      for v in PARALLEL_CONFIG.parallel_config.executors}
            self.parallel = parallel
            self.cache = get_cache()
            # Only ever do this on the root context. We only want to index the
            # pool once before we start adding our own stuff to it.
            if self.cache.named_pool is not None:
                self.cache.named_pool.create_index()

        self._parent = parent
        self._scope = None
        self.id = id

    def get_action(self, plugin: str, action: str, id: str = None):
        """Return a function matching the callable API of an action.
        This function is aware of the pipeline context and manages its own
        cleanup as appropriate.
        """
        plugin = plugin.replace('_', '-')
        plugin_action = plugin + ':' + action

        pm = qiime2.sdk.PluginManager()
        try:
            plugin_obj = pm.plugins[plugin]
        except KeyError:
            raise ValueError("A plugin named %r could not be found." % plugin)

        try:
            action_obj = plugin_obj.actions[action]
        except KeyError:
            raise ValueError(
                "An action named %r was not found for plugin %r"
                % (action, plugin))

        # We return this callable which determines whether to return cached
        # results or to run the action requested.
        def deferred_action(*args, **kwargs):
            # The function is the first arg, we ditch that
            args = args[1:]

            # If we have a named_pool, we need to check for cached results that
            # we can reuse.
            #
            # We can short circuit our index checking if any of our arguments
            # are proxies because if we got a proxy as an argument, we know it
            # is a new thing we are computing from a prior step in the pipeline
            # and thus will not be cached. We can only have proxies if we are
            # executing with parsl
            if self.cache.named_pool is not None and (not self.parallel or (
                    self.parallel and not self._contains_proxies(
                        *args, **kwargs))):
                collated_inputs = action_obj.signature.collate_inputs(
                    *args, **kwargs)
                callable_args = action_obj.signature.coerce_user_input(
                    **collated_inputs)

                # Make args and kwargs look how they do when we read them out
                # of a .yaml file (list of single value dicts of
                # input_name: value)
                arguments = []
                for k, v in callable_args.items():
                    arguments.append({k: v})

                invocation = HashableInvocation(plugin_action, arguments)
                if invocation in self.cache.named_pool.index:
                    cached_outputs = self.cache.named_pool.index[invocation]
                    loaded_outputs = {}

                    for name, _type in action_obj.signature.outputs.items():
                        if is_collection_type(_type.qiime_type):
                            loaded_collection = qiime2.sdk.ResultCollection()
                            cached_collection = cached_outputs[name]

                            # Get the order we should load collection items in
                            collection_order = list(cached_collection.keys())
                            self._validate_collection(collection_order)
                            collection_order.sort(key=lambda x: x.idx)

                            for elem_info in collection_order:
                                elem = cached_collection[elem_info]
                                loaded_elem = self.cache.named_pool.load(elem)
                                loaded_collection[
                                    elem_info.item_name] = loaded_elem

                            loaded_outputs[name] = loaded_collection
                        else:
                            output = cached_outputs[name]
                            loaded_outputs[name] = \
                                self.cache.named_pool.load(output)

                    return qiime2.sdk.Results(
                        loaded_outputs.keys(), loaded_outputs.values())

<<<<<<< HEAD
            # If we didn't have cached results to reuse, we need to execute the
            # action.
            #
            # These factories will create new Contexts with this context as
            # their parent. This allows scope cleanup to happen recursively. A
            # factory is necessary so that independent applications of the
            # returned callable receive their own Context objects.
            #
            # The parsl factory is a bit more complicated because we need to
            # pass this exact Context along for a while longer until we run a
            # normal _bind in action/_run_parsl_action. Then we create a new
            # Context with this one as its parent inside of the parsl app
            def _bind_parsl_context(ctx):
                def _bind_parsl_args(*args, **kwargs):
                    return action_obj._bind_parsl(
                        ctx, *args, id=id, **kwargs)
                return _bind_parsl_args

=======
>>>>>>> 3118df08
            if self.parallel:
                return action_obj._bind_parsl(lambda: self)(*args, **kwargs)

            return action_obj._bind(
                lambda: self.make_child(id=id))(*args, **kwargs)

        deferred_action = action_obj._rewrite_wrapper_signature(
            deferred_action)
        action_obj._set_wrapper_properties(deferred_action)
        return deferred_action

    def _contains_proxies(self, *args, **kwargs):
        """Returns True if any of the args or kwargs are proxies
        """
        return any(isinstance(arg, qiime2.sdk.proxy.Proxy) for arg in args) \
            or any(isinstance(value, qiime2.sdk.proxy.Proxy) for
                   value in kwargs.values())

    def _validate_collection(self, collection_order):
        """Validate that all indexed items in the collection agree on how
        large the collection should be and that we have that many elements.
        """
        assert all([elem.total == collection_order[0].total
                    for elem in collection_order])
        assert len(collection_order) == collection_order[0].total

    def make_artifact(self, type, view, view_type=None):
        """Return a new artifact from a given view.

        This artifact is automatically tracked and cleaned by the pipeline
        context.
        """
        artifact = qiime2.sdk.Artifact.import_data(type, view, view_type)
        # self._scope WILL be defined at this point, as pipelines always enter
        # a scope before deferring to plugin code. (Otherwise cleanup wouldn't
        # happen)
        self._scope.add_reference(artifact)
        return artifact

    def make_child(self, id: str = None):
        return lambda: Context(parent=self, id=id)

    def submitted_hook(self, id=None):
        """Runs after the action is submitted to execute. It is conceivable
        this will run after the pre_execution hook, but it will usually run
        before
        """
        pass

    def pre_execution_hook(self, id=None):
        """Runs immediately before the action executes
        """
        pass

    def post_execution_hook(self, id=None):
        """Runs after the action has executed successfully
        """
        pass

    def exception_hook(self, exception):
        """Runs is an exception is encountered while executing the action
        """
        raise exception

    def __enter__(self):
        """For internal use only.

        Creates a scope API that can track references that need to be
        destroyed.

        """
        if self._scope is not None:
            # Prevent odd things from happening to lifecycle cleanup
            raise Exception('Cannot enter a context twice.')
        self._scope = Scope(self)
        return self._scope

    def __exit__(self, exc_type, exc_value, exc_tb):
        if exc_type is not None:
            # Something went wrong, teardown everything
            self._scope.destroy()
        else:
            # Everything is fine, just cleanup internal references and pass
            # ownership off to the parent context.
            parent_refs = self._scope.destroy(local_references_only=True)
            if self._parent is not None and self._parent._scope is not None:
                for ref in parent_refs:
                    self._parent._scope.add_reference(ref)


class Scope:
    def __init__(self, ctx):
        self.ctx = ctx
        self._locals = []
        self._parent_locals = []

    def add_reference(self, ref):
        """Add a reference to something destructable that is owned by this
           scope.
        """
        self._locals.append(ref)

    # NOTE: We end up with both the artifact and the pipeline alias of artifact
    # in the named cache in the end. We only have the pipeline alias in the
    # process pool
    def add_parent_reference(self, ref):
        """Add a reference to something destructable that will be owned by the
           parent scope. The reason it needs to be tracked is so that on
           failure, a context can still identify what will (no longer) be
           returned.
        """
        new_ref = self.ctx.cache.process_pool.save(ref)

        if self.ctx.cache.named_pool is not None:
            self.ctx.cache.named_pool.save(new_ref)

        self._parent_locals.append(new_ref)
        self._parent_locals.append(ref)

        # Return an artifact backed by the data in the cache
        return new_ref

    def destroy(self, local_references_only=False):
        """Destroy all references and clear state.

        Parameters
        ----------
        local_references_only : bool
            Whether to destroy references that will belong to the parent scope.
        Returns
        -------
        list
            The list of references that were not destroyed.

        """
        ctx = self.ctx
        local_refs = self._locals
        parent_refs = self._parent_locals

        # Unset instance state, handy to prevent cycles in GC, and also causes
        # catastrophic failure if some invariant is violated.
        del self.ctx
        del self._locals
        del self._parent_locals

        for ref in local_refs:
            ref._destructor()

        if local_references_only:
            return parent_refs

        for ref in parent_refs:
            ref._destructor()

        ctx.cache.garbage_collection()
        return []<|MERGE_RESOLUTION|>--- conflicted
+++ resolved
@@ -121,7 +121,6 @@
                     return qiime2.sdk.Results(
                         loaded_outputs.keys(), loaded_outputs.values())
 
-<<<<<<< HEAD
             # If we didn't have cached results to reuse, we need to execute the
             # action.
             #
@@ -134,16 +133,14 @@
             # pass this exact Context along for a while longer until we run a
             # normal _bind in action/_run_parsl_action. Then we create a new
             # Context with this one as its parent inside of the parsl app
-            def _bind_parsl_context(ctx):
-                def _bind_parsl_args(*args, **kwargs):
-                    return action_obj._bind_parsl(
-                        ctx, *args, id=id, **kwargs)
-                return _bind_parsl_args
-
-=======
->>>>>>> 3118df08
+            # def _bind_parsl_context(ctx):
+            #     def _bind_parsl_args(*args, **kwargs):
+            #         return action_obj._bind_parsl(
+            #             ctx, *args, id=id, **kwargs)
+            #     return _bind_parsl_args
+
             if self.parallel:
-                return action_obj._bind_parsl(lambda: self)(*args, **kwargs)
+                return action_obj._bind_parsl(lambda: self, id=id)(*args, **kwargs)
 
             return action_obj._bind(
                 lambda: self.make_child(id=id))(*args, **kwargs)
@@ -182,13 +179,9 @@
         return artifact
 
     def make_child(self, id: str = None):
-        return lambda: Context(parent=self, id=id)
-
-    def submitted_hook(self, id=None):
-        """Runs after the action is submitted to execute. It is conceivable
-        this will run after the pre_execution hook, but it will usually run
-        before
-        """
+        return Context(parent=self, id=id)
+
+    def pre_parallel_submit_hook(self, action, inputs, executor, id=None):
         pass
 
     def pre_execution_hook(self, id=None):
@@ -201,7 +194,7 @@
         """
         pass
 
-    def exception_hook(self, exception):
+    def exception_hook(self, exception, id=None):
         """Runs is an exception is encountered while executing the action
         """
         raise exception
