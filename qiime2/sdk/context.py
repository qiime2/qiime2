--- conflicted
+++ resolved
@@ -8,8 +8,8 @@
 
 from qiime2.core.cache import get_cache
 import qiime2.sdk
-<<<<<<< HEAD
 from qiime2.sdk.parsl_config import PARSL_CONFIG
+from qiime2.sdk.result import Artifact, Visualization
 
 
 class Context:
@@ -17,20 +17,11 @@
         if parent is not None:
             self.action_executor_mapping = parent.action_executor_mapping
             self.parsl = parent.parsl
+            self.cache = parent.cache
         else:
             self.action_executor_mapping = PARSL_CONFIG.action_executor_mapping
             self.parsl = parsl
-=======
-from qiime2.sdk.result import Artifact, Visualization
-
-
-class Context:
-    def __init__(self, parent=None):
-        if parent is not None:
-            self.cache = parent.cache
-        else:
             self.cache = get_cache()
->>>>>>> 641694ae
 
         self._parent = parent
         self._scope = None
