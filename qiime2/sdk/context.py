# ----------------------------------------------------------------------------
# Copyright (c) 2016-2022, QIIME 2 development team.
#
# Distributed under the terms of the Modified BSD License.
#
# The full license is in the file LICENSE, distributed with this software.
# ----------------------------------------------------------------------------
import qiime2.sdk
<<<<<<< HEAD
from qiime2.sdk.config import LOCAL_CONFIG
=======
from qiime2.sdk.cache_config import CACHE_CONFIG
from qiime2.sdk.result import Artifact, Visualization
>>>>>>> 7723018e


class Context:
    def __init__(self, parent=None, parsl=False):
        if parent is not None:
            self.action_executor_mapping = parent.action_executor_mapping
            self.parsl = parent.parsl
        else:
            self.action_executor_mapping = LOCAL_CONFIG.action_executor_mapping
            self.parsl = parsl

        self._parent = parent
        self._scope = None

    def get_action(self, plugin: str, action: str):
        """Return a function matching the callable API of an action.
        This function is aware of the pipeline context and manages its own
        cleanup as appropriate.
        """
        pm = qiime2.sdk.PluginManager()
        plugin = plugin.replace('_', '-')
        try:
            plugin_obj = pm.plugins[plugin]
        except KeyError:
            raise ValueError("A plugin named %r could not be found." % plugin)

        try:
            action_obj = plugin_obj.actions[action]
        except KeyError:
            raise ValueError("An action named %r was not found for plugin %r"
                             % (action, plugin))

        # This factory will create new Contexts with this context as their
        # parent. This allows scope cleanup to happen recursively.
        # A factory is necessary so that independent applications of the
        # returned callable recieve their own Context objects.
        def _bind_parsl_context(ctx):
            def _bind_parsl_args(*args, **kwargs):
                return action_obj._bind_parsl(ctx, *args, **kwargs)
            return _bind_parsl_args

        if self.parsl:
            return _bind_parsl_context(self)

        return action_obj._bind(lambda: Context(parent=self))

    def make_artifact(self, type, view, view_type=None):
        """Return a new artifact from a given view.

        This artifact is automatically tracked and cleaned by the pipeline
        context.
        """
        artifact = qiime2.sdk.Artifact.import_data(type, view, view_type)
        # self._scope WILL be defined at this point, as pipelines always enter
        # a scope before deferring to plugin code. (Otherwise cleanup wouldn't
        # happen)
        self._scope.add_reference(artifact)
        return artifact

    def __enter__(self):
        """For internal use only.

        Creates a scope API that can track references that need to be
        destroyed.

        """
        if self._scope is not None:
            # Prevent odd things from happening to lifecycle cleanup
            raise Exception('Cannot enter a context twice.')
        self._scope = Scope(self)
        return self._scope

    def __exit__(self, exc_type, exc_value, exc_tb):
        if exc_type is not None:
            # Something went wrong, teardown everything
            self._scope.destroy()
        else:
            # Everything is fine, just cleanup internal references and pass
            # ownership off to the parent context.
            parent_refs = self._scope.destroy(local_references_only=True)
            if self._parent is not None and self._parent._scope is not None:
                for ref in parent_refs:
                    self._parent._scope.add_reference(ref)


class Scope:
    def __init__(self, ctx):
        self.ctx = ctx
        self._locals = []
        self._parent_locals = []

    def add_reference(self, ref):
        """Add a reference to something destructable that is owned by this
           scope.
        """
        if isinstance(ref, Artifact) or isinstance(ref, Visualization):
            CACHE_CONFIG.process_pool.save(ref)

            if CACHE_CONFIG.named_pool is not None:
                CACHE_CONFIG.named_pool.save(ref)

        self._locals.append(ref)

    def add_parent_reference(self, ref):
        """Add a reference to something destructable that will be owned by the
           parent scope. The reason it needs to be tracked is so that on
           failure, a context can still identify what will (no longer) be
           returned.
        """
        self._parent_locals.append(ref)

    def destroy(self, local_references_only=False):
        """Destroy all references and clear state.

        Parameters
        ----------
        local_references_only : bool
            Whether to destroy references that will belong to the parent scope.
        Returns
        -------
        list
            The list of references that were not destroyed.

        """
        local_refs = self._locals
        parent_refs = self._parent_locals

        # Unset instance state, handy to prevent cycles in GC, and also causes
        # catastrophic failure if some invariant is violated.
        del self._locals
        del self._parent_locals
        del self.ctx

        for ref in local_refs:
            if isinstance(ref, Artifact) or isinstance(ref, Visualization):
                CACHE_CONFIG.process_pool.remove(ref)
            ref._destructor()

        if local_references_only:
            return parent_refs

        for ref in parent_refs:
            ref._destructor()

        return []<|MERGE_RESOLUTION|>--- conflicted
+++ resolved
@@ -6,12 +6,9 @@
 # The full license is in the file LICENSE, distributed with this software.
 # ----------------------------------------------------------------------------
 import qiime2.sdk
-<<<<<<< HEAD
 from qiime2.sdk.config import LOCAL_CONFIG
-=======
 from qiime2.sdk.cache_config import CACHE_CONFIG
 from qiime2.sdk.result import Artifact, Visualization
->>>>>>> 7723018e
 
 
 class Context:
