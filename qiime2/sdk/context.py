# ----------------------------------------------------------------------------
# Copyright (c) 2016-2022, QIIME 2 development team.
#
# Distributed under the terms of the Modified BSD License.
#
# The full license is in the file LICENSE, distributed with this software.
# ----------------------------------------------------------------------------
<<<<<<< HEAD

from qiime2.core.cache import Cache
import qiime2.sdk
from qiime2.sdk.parsl_config import PARSL_CONFIG
from qiime2.sdk.cache_config import CACHE_CONFIG
from qiime2.sdk.result import Artifact, Visualization
=======
import qiime2.sdk
from qiime2.sdk.parsl_config import PARSL_CONFIG
>>>>>>> 6162134c


class Context:
    def __init__(self, parent=None, parsl=False):
        if parent is not None:
            self.action_executor_mapping = parent.action_executor_mapping
            self.parsl = parent.parsl
        else:
            self.action_executor_mapping = PARSL_CONFIG.action_executor_mapping
            self.parsl = parsl

        self._parent = parent
        self._scope = None

    def get_action(self, plugin: str, action: str):
        """Return a function matching the callable API of an action.
        This function is aware of the pipeline context and manages its own
        cleanup as appropriate.
        """
        pm = qiime2.sdk.PluginManager()
        plugin = plugin.replace('_', '-')
        try:
            plugin_obj = pm.plugins[plugin]
        except KeyError:
            raise ValueError("A plugin named %r could not be found." % plugin)

        try:
            action_obj = plugin_obj.actions[action]
        except KeyError:
            raise ValueError("An action named %r was not found for plugin %r"
                             % (action, plugin))

        # This factory will create new Contexts with this context as their
        # parent. This allows scope cleanup to happen recursively.
        # A factory is necessary so that independent applications of the
        # returned callable recieve their own Context objects.
        def _bind_parsl_context(ctx):
            def _bind_parsl_args(*args, **kwargs):
                return action_obj._bind_parsl(ctx, *args, **kwargs)
            return _bind_parsl_args

        if self.parsl:
            return _bind_parsl_context(self)

        return action_obj._bind(lambda: Context(parent=self))

    def make_artifact(self, type, view, view_type=None):
        """Return a new artifact from a given view.

        This artifact is automatically tracked and cleaned by the pipeline
        context.
        """
        artifact = qiime2.sdk.Artifact.import_data(type, view, view_type)
        # self._scope WILL be defined at this point, as pipelines always enter
        # a scope before deferring to plugin code. (Otherwise cleanup wouldn't
        # happen)
        self._scope.add_reference(artifact)
        return artifact

    def __enter__(self):
        """For internal use only.

        Creates a scope API that can track references that need to be
        destroyed.

        """
        if self._scope is not None:
            # Prevent odd things from happening to lifecycle cleanup
            raise Exception('Cannot enter a context twice.')
        self._scope = Scope(self)
        return self._scope

    def __exit__(self, exc_type, exc_value, exc_tb):
        if exc_type is not None:
            # Something went wrong, teardown everything
            self._scope.destroy()
        else:
            # Everything is fine, just cleanup internal references and pass
            # ownership off to the parent context.
            parent_refs = self._scope.destroy(local_references_only=True)
            if self._parent is not None and self._parent._scope is not None:
                for ref in parent_refs:
                    self._parent._scope.add_reference(ref)


class Scope:
    def __init__(self, ctx):
        self.ctx = ctx
        self._locals = []
        self._parent_locals = []

    def add_reference(self, ref):
        """Add a reference to something destructable that is owned by this
           scope.
        """
        self._locals.append(ref)

    # NOTE: We end up with both the artifact and the pipeline alias of artifact
    # in the named cache in the end. We only have the pipeline alias in the
    # process cache
    def add_parent_reference(self, ref):
        """Add a reference to something destructable that will be owned by the
           parent scope. The reason it needs to be tracked is so that on
           failure, a context can still identify what will (no longer) be
           returned.
        """
        cache = Cache.get_cache()
        process_pool = cache.create_pool(process_pool=True, reuse=True)
        process_pool.save(ref)

        if CACHE_CONFIG.named_pool is not None:
            CACHE_CONFIG.named_pool.save(ref)

        self._parent_locals.append(ref)

        # Return an artifact backed by the data in the cache
        return process_pool.load(ref)

    def destroy(self, local_references_only=False):
        """Destroy all references and clear state.

        Parameters
        ----------
        local_references_only : bool
            Whether to destroy references that will belong to the parent scope.
        Returns
        -------
        list
            The list of references that were not destroyed.

        """
        local_refs = self._locals
        parent_refs = self._parent_locals

        # Unset instance state, handy to prevent cycles in GC, and also causes
        # catastrophic failure if some invariant is violated.
        del self._locals
        del self._parent_locals
        del self.ctx

        for ref in local_refs:
            # NOTE: This is getting a little weird. We're creating an instance
            # of a pool object, but we are not creating the pool itself, the
            # pool is on disk. We create a pool object referring to the
            # existing pool on disk then remove an item from it. If there is no
            # applicable pool to remove it from at this point, we want to
            # explode. There should always be one if everything worked out
            if isinstance(ref, Artifact) or isinstance(ref, Visualization):
                CACHE_CONFIG.cache.create_pool(process_pool=True,
                                               reuse=True).remove(ref)
            ref._destructor()

        if local_references_only:
            return parent_refs

        for ref in parent_refs:
            ref._destructor()

        return []<|MERGE_RESOLUTION|>--- conflicted
+++ resolved
@@ -5,17 +5,10 @@
 #
 # The full license is in the file LICENSE, distributed with this software.
 # ----------------------------------------------------------------------------
-<<<<<<< HEAD
 
 from qiime2.core.cache import Cache
 import qiime2.sdk
 from qiime2.sdk.parsl_config import PARSL_CONFIG
-from qiime2.sdk.cache_config import CACHE_CONFIG
-from qiime2.sdk.result import Artifact, Visualization
-=======
-import qiime2.sdk
-from qiime2.sdk.parsl_config import PARSL_CONFIG
->>>>>>> 6162134c
 
 
 class Context:
