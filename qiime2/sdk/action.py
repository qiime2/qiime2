--- conflicted
+++ resolved
@@ -22,15 +22,12 @@
 import qiime2.core.type as qtype
 import qiime2.core.archive as archive
 from qiime2.core.util import LateBindingAttribute, DropFirstParameter, tuplize
-<<<<<<< HEAD
 from qiime2.sdk.config import get_config
 from qiime2.sdk.context import Context
 from qiime2.sdk.results import Results
 from qiime2.sdk.util import ProxyArtifact
-=======
 from qiime2.sdk.cache_config import CACHE_CONFIG
 
->>>>>>> 539dfb2e
 
 
 def _subprocess_apply(action, args, kwargs):
@@ -278,21 +275,6 @@
                         warn(self._build_deprecation_message(),
                              FutureWarning)
 
-<<<<<<< HEAD
-=======
-                # Execute
-                outputs = self._callable_executor_(scope, callable_args,
-                                                   output_types, provenance)
-
-                if len(outputs) != len(self.signature.outputs):
-                    raise ValueError(
-                        "Number of callable outputs must match number of "
-                        "outputs defined in signature: %d != %d" %
-                        (len(outputs), len(self.signature.outputs)))
-
-                # TODO: Pool stuff right here?
-
->>>>>>> 539dfb2e
                 # Wrap in a Results object mapping output name to value so
                 # users have access to outputs by name or position.
                 if isinstance(self, Pipeline) and ctx.parsl:
