# ----------------------------------------------------------------------------
# Copyright (c) 2016-2022, QIIME 2 development team.
#
# Distributed under the terms of the Modified BSD License.
#
# The full license is in the file LICENSE, distributed with this software.
# ----------------------------------------------------------------------------

import abc
import concurrent.futures
import inspect
import tempfile
import textwrap

import decorator
import dill
import parsl
from parsl.app.app import python_app, join_app

import qiime2.sdk
import qiime2.core.type as qtype
import qiime2.core.archive as archive
from qiime2.core.util import LateBindingAttribute, DropFirstParameter, tuplize
from qiime2.sdk.parsl_config import get_parsl_config
from qiime2.sdk.context import Context
from qiime2.sdk.results import Results
from qiime2.sdk.util import ProxyArtifact


def _subprocess_apply(action, ctx, args, kwargs):
    # We with in the cache here to make sure archiver.load* puts things in the
    # right cache
    with ctx.cache:
        exe = action._bind(lambda: qiime2.sdk.Context(parent=ctx))
        results = exe(*args, **kwargs)

        return results


def run_parsl_action(action, ctx, args, kwargs, inputs=[]):
    """This is what the parsl app itself actually runs. It's basically just a
    wrapper around our QIIME 2 action
    """
    import qiime2.sdk.context

    remapped_kwargs = {}
    for key, value in kwargs.items():
        if isinstance(value, qiime2.sdk.util.ProxyArtifact):
            remapped_kwargs[key] = value.get_element(inputs[value.future])
        else:
            remapped_kwargs[key] = value

    remapped_args = []
    for arg in args:
        if isinstance(arg, qiime2.sdk.util.ProxyArtifact):
            remapped_args.append(arg.get_element(inputs[arg.future]))
        else:
            remapped_args.append(arg)

    exe = action._bind(lambda: Context(parent=ctx))
    return exe(*remapped_args, **remapped_kwargs)


class Action(metaclass=abc.ABCMeta):
    """QIIME 2 Action"""
    type = 'action'
    _ProvCaptureCls = archive.ActionProvenanceCapture

    __call__ = LateBindingAttribute('_dynamic_call')
    asynchronous = LateBindingAttribute('_dynamic_async')
    parsl = LateBindingAttribute('_dynamic_parsl')

    # Converts a callable's signature into its wrapper's signature (i.e.
    # converts the "view API" signature into the "artifact API" signature).
    # Accepts a callable as input and returns a callable as output with
    # converted signature.
    @abc.abstractmethod
    def _callable_sig_converter_(self, callable):
        raise NotImplementedError

    # Executes a callable on the provided `view_args`, wrapping and returning
    # the callable's outputs. In other words, executes the "view API", wrapping
    # and returning the outputs as the "artifact API". `view_args` is a dict
    # mapping parameter name to unwrapped value (i.e. view). `view_args`
    # contains an entry for each parameter accepted by the wrapper. It is the
    # executor's responsibility to perform any additional transformations on
    # these parameters, or provide extra parameters, in order to execute the
    # callable. `output_types` is an OrderedDict mapping output name to QIIME
    # type (e.g. semantic type).
    @abc.abstractmethod
    def _callable_executor_(self, scope, view_args, output_types):
        raise NotImplementedError

    # Private constructor
    @classmethod
    def _init(cls, callable, signature, plugin_id, name, description,
              citations, deprecated, examples):
        """

        Parameters
        ----------
        callable : callable
        signature : qiime2.core.type.Signature
        plugin_id : str
        name : str
            Human-readable name for this action.
        description : str
            Human-readable description for this action.

        """
        self = cls.__new__(cls)
        self.__init(callable, signature, plugin_id, name, description,
                    citations, deprecated, examples)
        return self

    # This "extra private" constructor is necessary because `Action` objects
    # can be initialized from a static (classmethod) context or on an
    # existing instance (see `_init` and `__setstate__`, respectively).
    def __init(self, callable, signature, plugin_id, name, description,
               citations, deprecated, examples):
        self._callable = callable
        self.signature = signature
        self.plugin_id = plugin_id
        self.name = name
        self.description = description
        self.citations = citations
        self.deprecated = deprecated
        self.examples = examples

        self.id = callable.__name__
        self._dynamic_call = self._get_callable_wrapper()
        self._dynamic_async = self._get_async_wrapper()
        # This a temp thing to play with parsl before integrating more deeply
        self._dynamic_parsl = self._get_parsl_wrapper()

    def __init__(self):
        raise NotImplementedError(
            "%s constructor is private." % self.__class__.__name__)

    @property
    def source(self):
        """
        The source code for the action's callable.

        Returns
        -------
        str
            The source code of this action's callable formatted as Markdown
            text.

        """
        try:
            source = inspect.getsource(self._callable)
        except OSError:
            raise TypeError(
                "Cannot retrieve source code for callable %r" %
                self._callable.__name__)
        return markdown_source_template % {'source': source}

    def get_import_path(self, include_self=True):
        path = f'qiime2.plugins.{self.plugin_id}.{self.type}s'
        if include_self:
            path += f'.{self.id}'
        return path

    def __repr__(self):
        return "<%s %s>" % (self.type, self.get_import_path())

    def __getstate__(self):
        return dill.dumps({
            'callable': self._callable,
            'signature': self.signature,
            'plugin_id': self.plugin_id,
            'name': self.name,
            'description': self.description,
            'citations': self.citations,
            'deprecated': self.deprecated,
            'examples': self.examples,
        })

    def __setstate__(self, state):
        self.__init(**dill.loads(state))

    # Use bind to bind parsl config to action when action is being sent to
    # executor
    def _bind(self, context_factory):
        """Bind an action to a Context factory, returning a decorated function.

        This is a very primitive API and should be used primarily by the
        framework and very advanced interfaces which need deep control over
        the calling semantics of pipelines and garbage collection.

        The basic idea behind this is outlined as follows:

        Every action is defined as an *instance* that a plugin constructs.
        This means that `self` represents the internal details as to what
        the action is. If you need to associate additional state with the
        *application* of an action, you cannot mutate `self` without
        changing all future applications. So there needs to be an
        additional instance variable that can serve as the state of a given
        application. We call this a Context object. It is also important
        that each application of an action has *independent* state, so
        providing an instance of Context won't work. We need a factory.

        Parameterizing the context is necessary because it is possible for
        an action to call other actions. The details need to be coordinated
        behind the scenes to the user, so we can parameterize the behavior
        by providing different context factories to `bind` at different
        points in the "call stack".

        """
        def bound_callable(*args, **kwargs):
            # This function's signature is rewritten below using
            # `decorator.decorator`. When the signature is rewritten,
            # args[0] is the function whose signature was used to rewrite
            # this function's signature.
            args = args[1:]
            ctx = context_factory()
            # Set up a scope under which we can track destructable references
            # if something goes wrong, the __exit__ handler of this context
            # manager will clean up. (It also cleans up when things go right)
            with ctx as scope:
                provenance = self._ProvCaptureCls(
                    self.type, self.plugin_id, self.id)
                scope.add_reference(provenance)

                # Collate user arguments
                user_input = {name: value for value, name in
                              zip(args, self.signature.signature_order)}
                user_input.update(kwargs)

                # Type management
                self.signature.check_types(**user_input)
                output_types = self.signature.solve_output(**user_input)
                callable_args = {}

                # Record parameters
                for name, spec in self.signature.parameters.items():
                    parameter = callable_args[name] = user_input[name]
                    provenance.add_parameter(name, spec.qiime_type, parameter)

                # Record and transform inputs
                for name, spec in self.signature.inputs.items():
                    artifact = user_input[name]
                    provenance.add_input(name, artifact)
                    if artifact is None:
                        callable_args[name] = None
                    elif spec.has_view_type():
                        recorder = provenance.transformation_recorder(name)
                        if qtype.is_collection_type(spec.qiime_type):
                            # Always put in a list. Sometimes the view isn't
                            # hashable, which isn't relevant, but would break
                            # a Set[SomeType].
                            callable_args[name] = [
                                a._view(spec.view_type, recorder)
                                for a in user_input[name]]
                        else:
                            callable_args[name] = artifact._view(
                                spec.view_type, recorder)
                    else:
                        callable_args[name] = artifact

                if self.deprecated:
                    with qiime2.core.util.warning() as warn:
                        warn(self._build_deprecation_message(),
                             FutureWarning)

                # Wrap in a Results object mapping output name to value so
                # users have access to outputs by name or position.
                if isinstance(self, Pipeline) and ctx.parsl:
                    return self._parsl_callable_executor_(
                        scope, callable_args, output_types, provenance)

                return self._callable_executor_(
                    scope, callable_args, output_types, provenance)

        bound_callable = self._rewrite_wrapper_signature(bound_callable)
        self._set_wrapper_properties(bound_callable)
        self._set_wrapper_name(bound_callable, self.id)
        return bound_callable

    def _get_callable_wrapper(self):
        # This is a "root" level invocation (not a nested call within a
        # pipeline), so no special factory is needed.
        callable_wrapper = self._bind(qiime2.sdk.Context)
        self._set_wrapper_name(callable_wrapper, '__call__')
        return callable_wrapper

    def _get_async_wrapper(self):
        def async_wrapper(*args, **kwargs):
            # TODO handle this better in the future, but stop the massive error
            # caused by MacOSX asynchronous runs for now.
            try:
                import matplotlib as plt
                if plt.rcParams['backend'].lower() == 'macosx':
                    raise EnvironmentError(backend_error_template %
                                           plt.matplotlib_fname())
            except ImportError:
                pass

            # This function's signature is rewritten below using
            # `decorator.decorator`. When the signature is rewritten, args[0]
            # is the function whose signature was used to rewrite this
            # function's signature.
            args = args[1:]

            pool = concurrent.futures.ProcessPoolExecutor(max_workers=1)
            future = pool.submit(_subprocess_apply, self, qiime2.sdk.Context(),
                                 args, kwargs)
            # TODO: pool.shutdown(wait=False) caused the child process to
            # hang unrecoverably. This seems to be a bug in Python 3.7
            # It's probably best to gut concurrent.futures entirely, so we're
            # ignoring the resource leakage for the moment.
            return future

        async_wrapper = self._rewrite_wrapper_signature(async_wrapper)
        self._set_wrapper_properties(async_wrapper)
        self._set_wrapper_name(async_wrapper, 'asynchronous')
        return async_wrapper

    def _bind_parsl(self, ctx, *args, **kwargs):
        futures = []
        remapped_args = []
        remapped_kwargs = {}

        # Parsl will queue up apps with futures as their arguments then not
        # execute the apps until the futures are resolved. This is an extremely
        # handy feature, but QIIME 2 does not play nice with it out of the box.
        # You can look at ProxyArtifact and ProxyResults in qiime2/sdk/util.py
        # for some more details on how this is working, but we are basically
        # taking future QIIME 2 results and mapping them to the correct inputs
        # in the action we are trying to call. This is necessary if we are
        # running a pipeline in particular because the inputs to the next
        # action could contain outputs from the last action that might not
        # be resolved yet because Parsl may be queueing the next action before
        # the last one has completed.
        for arg in args[1:]:
            if isinstance(arg, ProxyArtifact):
                futures.append(arg.future)
                remapped_args.append(ProxyArtifact(len(futures) - 1,
                                     arg.selector))
            else:
                remapped_args.append(arg)

        for key, value in kwargs.items():
            if isinstance(value, ProxyArtifact):
                futures.append(value.future)
                remapped_kwargs[key] = ProxyArtifact(len(futures) - 1,
                                                     value.selector)
            else:
                remapped_kwargs[key] = value

        # If the user specified a particular executor for a this action
        # determine that here
        if self.id in ctx.action_executor_mapping:
            executor = ctx.action_executor_mapping[self.id]
        else:
            executor = 'default'

        # Pipelines run in join apps and are a sort of synchronization point
        # right now. Unfortunatley it is not currently possible to make say a
        # pipeline that calls two other pipelines within it and execute both of
        # those internal pipelines simultaneously.
        if isinstance(self, qiime2.sdk.action.Pipeline):
            # NOTE: Do not make this a python_app(join=True). We need it to run
            # in the parsl main thread
            future = join_app()(
                    run_parsl_action)(self, ctx, remapped_args,
                                      remapped_kwargs, inputs=futures)
        else:
            future = python_app(
                executors=[executor])(
                    run_parsl_action)(self, ctx, remapped_args,
                                      remapped_kwargs, inputs=futures)

        # Again, we return a set of futures not a set of real results
        return qiime2.sdk.util.ProxyResults(future, self.signature.outputs)

    def _get_parsl_wrapper(self):
        def parsl_wrapper(*args, **kwargs):
            # If you find a good way to determine if a parsl config is loaded.
            # Use it here
            try:
                parsl.load(get_parsl_config())
            except RuntimeError:
                pass

            return self._bind_parsl(qiime2.sdk.Context(parsl=True), *args,
                                    **kwargs)

        parsl_wrapper = self._rewrite_wrapper_signature(parsl_wrapper)
        self._set_wrapper_properties(parsl_wrapper)
        self._set_wrapper_name(parsl_wrapper, 'parsl')
        return parsl_wrapper

    def _rewrite_wrapper_signature(self, wrapper):
        # Convert the callable's signature into the wrapper's signature and set
        # it on the wrapper.
        return decorator.decorator(
            wrapper, self._callable_sig_converter_(self._callable))

    def _set_wrapper_name(self, wrapper, name):
        wrapper.__name__ = wrapper.__qualname__ = name

    def _set_wrapper_properties(self, wrapper):
        wrapper.__module__ = self.get_import_path(include_self=False)
        wrapper.__doc__ = self._build_numpydoc()
        wrapper.__annotations__ = self._build_annotations()
        # This is necessary so that `inspect` doesn't display the wrapped
        # function's annotations (the annotations apply to the "view API" and
        # not the "artifact API").
        del wrapper.__wrapped__

    def _build_annotations(self):
        annotations = {}
        for name, spec in self.signature.signature_order.items():
            annotations[name] = spec.qiime_type

        output = []
        for spec in self.signature.outputs.values():
            output.append(spec.qiime_type)
        output = tuple(output)

        annotations["return"] = output

        return annotations

    def _build_numpydoc(self):
        numpydoc = []
        numpydoc.append(textwrap.fill(self.name, width=75))
        if self.deprecated:
            base_msg = textwrap.indent(
                textwrap.fill(self._build_deprecation_message(), width=72),
                '   ')
            numpydoc.append('.. deprecated::\n' + base_msg)
        numpydoc.append(textwrap.fill(self.description, width=75))

        sig = self.signature
        parameters = self._build_section("Parameters", sig.signature_order)
        returns = self._build_section("Returns", sig.outputs)

        # TODO: include Usage-rendered examples here

        for section in (parameters, returns):
            if section:
                numpydoc.append(section)

        return '\n\n'.join(numpydoc) + '\n'

    def _build_section(self, header, iterable):
        section = []

        if iterable:
            section.append(header)
            section.append('-'*len(header))
            for key, value in iterable.items():
                variable_line = (
                    "{item} : {type}".format(item=key, type=value.qiime_type))
                if value.has_default():
                    variable_line += ", optional"
                section.append(variable_line)
                if value.has_description():
                    section.append(textwrap.indent(textwrap.fill(
                        str(value.description), width=71), '    '))

        return '\n'.join(section).strip()

    def _build_deprecation_message(self):
        return (f'This {self.type.title()} is deprecated and will be removed '
                'in a future version of this plugin.')


class Method(Action):
    """QIIME 2 Method"""

    type = 'method'

    # Abstract method implementations:

    def _callable_sig_converter_(self, callable):
        # No conversion necessary.
        return callable

    def _callable_executor_(self, scope, view_args, output_types, provenance):
        output_views = self._callable(**view_args)
        output_views = tuplize(output_views)

        # TODO this won't work if the user has annotated their "view API" to
        # return a `typing.Tuple` with some number of components. Python will
        # return a tuple when there are multiple return values, and this length
        # check will fail because the tuple as a whole should be matched up to
        # a single output type instead of its components. This is an edgecase
        # due to how Python handles multiple returns, and can be worked around
        # by using something like `typing.List` instead.
        if len(output_views) != len(output_types):
            raise TypeError(
                "Number of output views must match number of output "
                "semantic types: %d != %d"
                % (len(output_views), len(output_types)))

        output_artifacts = []
        for output_view, (name, spec) in zip(output_views,
                                             output_types.items()):
            if type(output_view) is not spec.view_type:
                raise TypeError(
                    "Expected output view type %r, received %r" %
                    (spec.view_type.__name__, type(output_view).__name__))

            prov = provenance.fork(name)
            scope.add_reference(prov)

            artifact = qiime2.sdk.Artifact._from_view(
                spec.qiime_type, output_view, spec.view_type, prov)
            artifact = scope.add_parent_reference(artifact)

            output_artifacts.append(artifact)

        results = Results(self.signature.outputs.keys(), output_artifacts)

        if len(results) != len(self.signature.outputs):
            raise ValueError(
                "Number of callable outputs must match number of "
                "outputs defined in signature: %d != %d" %
                (len(results), len(self.signature.outputs)))

        return results

    @classmethod
    def _init(cls, callable, inputs, parameters, outputs, plugin_id, name,
              description, input_descriptions, parameter_descriptions,
              output_descriptions, citations, deprecated, examples):
        signature = qtype.MethodSignature(callable, inputs, parameters,
                                          outputs, input_descriptions,
                                          parameter_descriptions,
                                          output_descriptions)
        return super()._init(callable, signature, plugin_id, name, description,
                             citations, deprecated, examples)


class Visualizer(Action):
    """QIIME 2 Visualizer"""

    type = 'visualizer'

    # Abstract method implementations:

    def _callable_sig_converter_(self, callable):
        return DropFirstParameter.from_function(callable)

    def _callable_executor_(self, scope, view_args, output_types, provenance):
        # TODO use qiime2.plugin.OutPath when it exists, and update visualizers
        # to work with OutPath instead of str. Visualization._from_data_dir
        # will also need to be updated to support OutPath instead of str.
        with tempfile.TemporaryDirectory(prefix='qiime2-temp-') as temp_dir:
            ret_val = self._callable(output_dir=temp_dir, **view_args)
            if ret_val is not None:
                raise TypeError(
                    "Visualizer %r should not return anything. "
                    "Received %r as a return value." % (self, ret_val))
            provenance.output_name = 'visualization'
            viz = qiime2.sdk.Visualization._from_data_dir(temp_dir,
                                                          provenance)
            viz = scope.add_parent_reference(viz)
<<<<<<< HEAD
=======

            results = Results(self.signature.outputs.keys(), (viz,))
>>>>>>> 57f4cb70

            if len(results) != len(self.signature.outputs):
                raise ValueError(
                    "Number of callable outputs must match number of "
                    "outputs defined in signature: %d != %d" %
                    (len(results), len(self.signature.outputs)))

            return results

    @classmethod
    def _init(cls, callable, inputs, parameters, plugin_id, name, description,
              input_descriptions, parameter_descriptions, citations,
              deprecated, examples):
        signature = qtype.VisualizerSignature(callable, inputs, parameters,
                                              input_descriptions,
                                              parameter_descriptions)
        return super()._init(callable, signature, plugin_id, name, description,
                             citations, deprecated, examples)


class Pipeline(Action):
    """QIIME 2 Pipeline"""
    type = 'pipeline'
    _ProvCaptureCls = archive.PipelineProvenanceCapture

    def _callable_sig_converter_(self, callable):
        return DropFirstParameter.from_function(callable)

    def _parsl_callable_executor_(self, scope, view_args, output_types,
                                  provenance):
        outputs = self._callable(scope.ctx, **view_args)
        outputs = tuple(output.get_element(output.future.result())
                        for output in tuplize(outputs))

        for output in outputs:
            if not isinstance(output, qiime2.sdk.Result):
                raise TypeError("Pipelines must return `Result` objects, "
                                "not %s" % (type(output), ))

        # This condition *is* tested by the caller of _callable_executor_, but
        # the kinds of errors a plugin developer see will make more sense if
        # this check happens before the subtype check. Otherwise forgetting an
        # output would more likely error as a wrong type, which while correct,
        # isn't root of the problem.
        if len(outputs) != len(output_types):
            raise TypeError(
                "Number of outputs must match number of output "
                "semantic types: %d != %d"
                % (len(outputs), len(output_types)))

        results = []
        for output, (name, spec) in zip(outputs, output_types.items()):
            if not (output.type <= spec.qiime_type):
                raise TypeError(
                    "Expected output type %r, received %r" %
                    (spec.qiime_type, output.type))
            prov = provenance.fork(name, output)
            scope.add_reference(prov)

            aliased_result = output._alias(prov)
            aliased_result = scope.add_parent_reference(aliased_result)

            results.append(aliased_result)

        if len(results) != len(self.signature.outputs):
            raise ValueError(
                "Number of callable outputs must match number of "
                "outputs defined in signature: %d != %d" %
                (len(results), len(self.signature.outputs)))

        results = Results(self.signature.outputs.keys(), tuple(results))
        return _create_future(results)

    def _callable_executor_(self, scope, view_args, output_types, provenance):
        outputs = self._callable(scope.ctx, **view_args)
        outputs = tuplize(outputs)

        for output in outputs:
            if not isinstance(output, qiime2.sdk.Result):
                raise TypeError("Pipelines must return `Result` objects, "
                                "not %s" % (type(output), ))

        # This condition *is* tested by the caller of _callable_executor_, but
        # the kinds of errors a plugin developer see will make more sense if
        # this check happens before the subtype check. Otherwise forgetting an
        # output would more likely error as a wrong type, which while correct,
        # isn't root of the problem.
        if len(outputs) != len(output_types):
            raise TypeError(
                "Number of outputs must match number of output "
                "semantic types: %d != %d"
                % (len(outputs), len(output_types)))

        results = []
        for output, (name, spec) in zip(outputs, output_types.items()):
            if not (output.type <= spec.qiime_type):
                raise TypeError(
                    "Expected output type %r, received %r" %
                    (spec.qiime_type, output.type))
            prov = provenance.fork(name, output)
            scope.add_reference(prov)

            aliased_result = output._alias(prov)
            aliased_result = scope.add_parent_reference(aliased_result)

            results.append(aliased_result)

        if len(results) != len(self.signature.outputs):
            raise ValueError(
                "Number of callable outputs must match number of "
                "outputs defined in signature: %d != %d" %
                (len(results), len(self.signature.outputs)))

        results = Results(self.signature.outputs.keys(), tuple(results))
        return results

    @classmethod
    def _init(cls, callable, inputs, parameters, outputs, plugin_id, name,
              description, input_descriptions, parameter_descriptions,
              output_descriptions, citations, deprecated, examples):
        signature = qtype.PipelineSignature(callable, inputs, parameters,
                                            outputs, input_descriptions,
                                            parameter_descriptions,
                                            output_descriptions)
        return super()._init(callable, signature, plugin_id, name, description,
                             citations, deprecated, examples)


@python_app
def _create_future(results):
    """ This is a bit of a dumb hack. It's just a way for us to make pipelines
    return a future which is what Parsl wants a join_app to return even though
    we will have real results at this point.
    """
    return results


markdown_source_template = """
```python
%(source)s
```
"""

# TODO add unit test for callables raising this
backend_error_template = """
Your current matplotlib backend (MacOSX) does not work with asynchronous calls.
A recommended backend is Agg, and can be changed by modifying your
matplotlibrc "backend" parameter, which can be found at: \n\n %s
"""<|MERGE_RESOLUTION|>--- conflicted
+++ resolved
@@ -561,11 +561,7 @@
             viz = qiime2.sdk.Visualization._from_data_dir(temp_dir,
                                                           provenance)
             viz = scope.add_parent_reference(viz)
-<<<<<<< HEAD
-=======
-
             results = Results(self.signature.outputs.keys(), (viz,))
->>>>>>> 57f4cb70
 
             if len(results) != len(self.signature.outputs):
                 raise ValueError(
