# ----------------------------------------------------------------------------
# Copyright (c) 2016-2023, QIIME 2 development team.
#
# Distributed under the terms of the Modified BSD License.
#
# The full license is in the file LICENSE, distributed with this software.
# ----------------------------------------------------------------------------

import abc
import concurrent.futures
import inspect
import tempfile
import textwrap

import decorator
import dill
from parsl.app.app import python_app, join_app

import qiime2.sdk
import qiime2.core.type as qtype
import qiime2.core.archive as archive
from qiime2.core.util import (LateBindingAttribute, DropFirstParameter,
                              tuplize, create_collection_name)
from qiime2.sdk.proxy import Proxy


def _subprocess_apply(action, ctx, args, kwargs):
    # We with in the cache here to make sure archiver.load* puts things in the
    # right cache
    with ctx.cache:
        exe = action._bind(ctx.make_child(), {'type': 'asynchronous'})
        results = exe(*args, **kwargs)

        return results

def _map_arg(arg, futures):
    """ Map a proxy artifact for input to a parsl action
    """
    # We add this future to the list and create a new proxy with its index as
    # its future.
    if isinstance(arg, Proxy):
        futures.append(arg._future_)
        mapped = arg.__class__(len(futures) - 1, arg._selector_)
    # We do the above but for all elements in the collection
    elif isinstance(arg, list):
        mapped = []

        for proxy in arg:
            if isinstance(proxy, Proxy):
                futures.append(proxy._future_)
                mapped.append(proxy.__class__(
                    len(futures) - 1, proxy._selector_))
            else:
                mapped.append(proxy)
    elif isinstance(arg, dict):
        mapped = {}

        for key, value in arg.items():
            if isinstance(value, Proxy):
                futures.append(value._future_)
                mapped[key] = value.__class__(
                    len(futures) - 1, value._selector_)
            else:
                mapped[key] = value
    # We just have a real artifact and don't need to map
    else:
        mapped = arg

    return mapped


def _unmap_arg(arg, inputs):
    """ Unmap a proxy artifact given to a parsl action
    """

    # We were hacky and set _future_ to be the index of this artifact in the
    # inputs list
    if isinstance(arg, Proxy):
        resolved_result = inputs[arg._future_]
        unmapped = arg._get_element_(resolved_result)
    # If we got a collection of proxies as the input we were even hackier and
    # added each proxy to the inputs list individually while having a list of
    # their indices in the args.
    elif isinstance(arg, list):
        unmapped = []

        for proxy in arg:
            if isinstance(proxy, Proxy):
                resolved_result = inputs[proxy._future_]
                unmapped.append(proxy._get_element_(resolved_result))
            else:
                unmapped.append(proxy)
    elif isinstance(arg, dict):
        unmapped = {}

        for key, value in arg.items():
            if isinstance(value, Proxy):
                resolved_result = inputs[value._future_]
                unmapped[key] = value._get_element_(resolved_result)
            else:
                unmapped[key] = value
    # We didn't have a proxy at all
    else:
        unmapped = arg

    return unmapped


class Action(metaclass=abc.ABCMeta):
    """QIIME 2 Action"""
    type = 'action'
    _ProvCaptureCls = archive.ActionProvenanceCapture

    __call__ = LateBindingAttribute('_dynamic_call')
    asynchronous = LateBindingAttribute('_dynamic_async')
    parallel = LateBindingAttribute('_dynamic_parsl')

    # Converts a callable's signature into its wrapper's signature (i.e.
    # converts the "view API" signature into the "artifact API" signature).
    # Accepts a callable as input and returns a callable as output with
    # converted signature.
    @abc.abstractmethod
    def _callable_sig_converter_(self, callable):
        raise NotImplementedError

    # Executes a callable on the provided `view_args`, wrapping and returning
    # the callable's outputs. In other words, executes the "view API", wrapping
    # and returning the outputs as the "artifact API". `view_args` is a dict
    # mapping parameter name to unwrapped value (i.e. view). `view_args`
    # contains an entry for each parameter accepted by the wrapper. It is the
    # executor's responsibility to perform any additional transformations on
    # these parameters, or provide extra parameters, in order to execute the
    # callable. `output_types` is an OrderedDict mapping output name to QIIME
    # type (e.g. semantic type).
    @abc.abstractmethod
    def _callable_executor_(self, scope, view_args, output_types):
        raise NotImplementedError

    # Private constructor
    @classmethod
    def _init(cls, callable, signature, plugin_id, name, description,
              citations, deprecated, examples):
        """

        Parameters
        ----------
        callable : callable
        signature : qiime2.core.type.Signature
        plugin_id : str
        name : str
            Human-readable name for this action.
        description : str
            Human-readable description for this action.

        """
        self = cls.__new__(cls)
        self.__init(callable, signature, plugin_id, name, description,
                    citations, deprecated, examples)
        return self

    # This "extra private" constructor is necessary because `Action` objects
    # can be initialized from a static (classmethod) context or on an
    # existing instance (see `_init` and `__setstate__`, respectively).
    def __init(self, callable, signature, plugin_id, name, description,
               citations, deprecated, examples):
        self._callable = callable
        self.signature = signature
        self.plugin_id = plugin_id
        self.name = name
        self.description = description
        self.citations = citations
        self.deprecated = deprecated
        self.examples = examples

        self.id = callable.__name__
        self._dynamic_call = self._get_callable_wrapper()
        self._dynamic_async = self._get_async_wrapper()
        # This a temp thing to play with parsl before integrating more deeply
        self._dynamic_parsl = self._get_parsl_wrapper()

    def __init__(self):
        raise NotImplementedError(
            "%s constructor is private." % self.__class__.__name__)

    @property
    def source(self):
        """
        The source code for the action's callable.

        Returns
        -------
        str
            The source code of this action's callable formatted as Markdown
            text.

        """
        try:
            source = inspect.getsource(self._callable)
        except OSError:
            raise TypeError(
                "Cannot retrieve source code for callable %r" %
                self._callable.__name__)
        return markdown_source_template % {'source': source}

    def get_import_path(self, include_self=True):
        path = f'qiime2.plugins.{self.plugin_id}.{self.type}s'
        if include_self:
            path += f'.{self.id}'
        return path

    def __repr__(self):
        return "<%s %s>" % (self.type, self.get_import_path())

    def __getstate__(self):
        return dill.dumps({
            'callable': self._callable,
            'signature': self.signature,
            'plugin_id': self.plugin_id,
            'name': self.name,
            'description': self.description,
            'citations': self.citations,
            'deprecated': self.deprecated,
            'examples': self.examples,
        })

    def __setstate__(self, state):
        self.__init(**dill.loads(state))

    def _bind(self, context_factory, execution_ctx={'type': 'synchronous'}):
        """Bind an action to a Context factory, returning a decorated function.

        This is a very primitive API and should be used primarily by the
        framework and very advanced interfaces which need deep control over
        the calling semantics of pipelines and garbage collection.

        The basic idea behind this is outlined as follows:

        Every action is defined as an *instance* that a plugin constructs.
        This means that `self` represents the internal details as to what
        the action is. If you need to associate additional state with the
        *application* of an action, you cannot mutate `self` without
        changing all future applications. So there needs to be an
        additional instance variable that can serve as the state of a given
        application. We call this a Context object. It is also important
        that each application of an action has *independent* state, so
        providing an instance of Context won't work. We need a factory.

        Parameterizing the context is necessary because it is possible for
        an action to call other actions. The details need to be coordinated
        behind the scenes to the user, so we can parameterize the behavior
        by providing different context factories to `bind` at different
        points in the "call stack".

        """
        def bound_callable(*args, **kwargs):
            # This function's signature is rewritten below using
            # `decorator.decorator`. When the signature is rewritten,
            # args[0] is the function whose signature was used to rewrite
            # this function's signature.
            args = args[1:]
            ctx = context_factory()
            # Set up a scope under which we can track destructable references
            # if something goes wrong, the __exit__ handler of this context
            # manager will clean up. (It also cleans up when things go right)
            with ctx as scope:
                provenance = self._ProvCaptureCls(
                    self.type, self.plugin_id, self.id, execution_ctx)
                scope.add_reference(provenance)

                if self.deprecated:
                    with qiime2.core.util.warning() as warn:
                        warn(self._build_deprecation_message(),
                             FutureWarning)

                # Type management
                collated_inputs = self.signature.collate_inputs(
                    *args, **kwargs)
                self.signature.check_types(**collated_inputs)
                output_types = self.signature.solve_output(**collated_inputs)
                callable_args = self.signature.coerce_user_input(
                    **collated_inputs)

                callable_args = \
                    self.signature.transform_and_add_callable_args_to_prov(
                        provenance, **callable_args)

                if ctx._parent:
                    ctx._parent.pre_execution_hook(ctx.id)

                try:
                    raise ValueError()
                    outputs = self._callable_executor_(
                        scope, callable_args, output_types, provenance)
                except Exception as e:
                    ctx._parent.exception_hook(e, ctx.id)

                if len(outputs) != len(self.signature.outputs):
                    raise ValueError(
                        "Number of callable outputs must match number of "
                        "outputs defined in signature: %d != %d" %
                        (len(outputs), len(self.signature.outputs)))

                # Wrap in a Results object mapping output name to value so
                # users have access to outputs by name or position.
                results = qiime2.sdk.Results(
                    self.signature.outputs.keys(), outputs)

                if ctx._parent:
                    ctx._parent.post_execution_hook(ctx.id)

                return results

        bound_callable = self._rewrite_wrapper_signature(bound_callable)
        self._set_wrapper_properties(bound_callable)
        self._set_wrapper_name(bound_callable, self.id)
        return bound_callable

    def _get_callable_wrapper(self):
        # This is a "root" level invocation (not a nested call within a
        # pipeline), so no special factory is needed.
        callable_wrapper = self._bind(qiime2.sdk.Context)
        self._set_wrapper_name(callable_wrapper, '__call__')
        return callable_wrapper

    def _get_async_wrapper(self):
        def async_wrapper(*args, **kwargs):
            # TODO handle this better in the future, but stop the massive error
            # caused by MacOSX asynchronous runs for now.
            try:
                import matplotlib as plt
                if plt.rcParams['backend'].lower() == 'macosx':
                    raise EnvironmentError(backend_error_template %
                                           plt.matplotlib_fname())
            except ImportError:
                pass

            # This function's signature is rewritten below using
            # `decorator.decorator`. When the signature is rewritten, args[0]
            # is the function whose signature was used to rewrite this
            # function's signature.
            args = args[1:]

            pool = concurrent.futures.ProcessPoolExecutor(max_workers=1)
            # TODO: A bit strange that we don't have a context here already.
            # Means we can't really instantiate a Context subclass here
            future = pool.submit(
                _subprocess_apply, self, qiime2.sdk.Context(), args, kwargs)
            # TODO: pool.shutdown(wait=False) caused the child process to
            # hang unrecoverably. This seems to be a bug in Python 3.7
            # It's probably best to gut concurrent.futures entirely, so we're
            # ignoring the resource leakage for the moment.
            return future

        async_wrapper = self._rewrite_wrapper_signature(async_wrapper)
        self._set_wrapper_properties(async_wrapper)
        self._set_wrapper_name(async_wrapper, 'asynchronous')
        return async_wrapper

<<<<<<< HEAD
    def _bind_parsl(self, ctx, *args, id=None, **kwargs):
        futures = []
        mapped_args = []
        mapped_kwargs = {}

        # If this is the first time we called _bind_parsl on a pipeline, the
        # first argument will be the callable for the pipeline which we do not
        # want to pass on in this manner, so we skip it.
        if len(args) >= 1 and callable(args[0]):
            args = args[1:]

        # Parsl will queue up apps with futures as their arguments then not
        # execute the apps until the futures are resolved. This is an extremely
        # handy feature, but QIIME 2 does not play nice with it out of the box.
        # You can look in qiime2/sdk/proxy.py for some more details on how this
        # is working, but we are basically taking future QIIME 2 results and
        # mapping them to the correct inputs in the action we are trying to
        # call. This is necessary if we are running a pipeline in particular
        # because the inputs to the next action could contain outputs from the
        # last action that might not be resolved yet because Parsl may be
        # queueing the next action before the last one has completed.
        for arg in args:
            mapped = _map_arg(arg, futures)
            mapped_args.append(mapped)

        for key, value in kwargs.items():
            mapped = _map_arg(value, futures)
            mapped_kwargs[key] = mapped

        # If the user specified a particular executor for a this action
        # determine that here
        executor = ctx.action_executor_mapping.get(self.id, 'default')
        execution_ctx = {'type': 'parsl'}

        def _run_parsl_action_resource(action, ctx, execution_ctx, mapped_args,
                                       mapped_kwargs, id, inputs=[],
                                       parsl_resource_specification={}):
            """This is what the parsl app itself actually runs. It's basically
            just a wrapper around our QIIME 2 action. When this is initially
            called, args and kwargs may contain proxies that reference futures
            in inputs. By the time this starts executing, those futures will
            have resolved. We then need to take the resolved inputs and map the
            correct parts of them to the correct args/kwargs before calling the
            action with them.

            This is necessary because a single future in inputs will resolve
            into a Results object. We need to take singular Result objects off
            of that Results object and map them to the correct inputs for the
            action we want to call.
            """
            return _run_parsl_action(action, ctx, execution_ctx, mapped_args,
                                     mapped_kwargs, id, inputs=inputs)

        def _run_parsl_action(action, ctx, execution_ctx, mapped_args,
                              mapped_kwargs, id, inputs=[]):
            """This is what the parsl app itself actually runs. It's basically
            just a wrapper around our QIIME 2 action. When this is initially
            called, args and kwargs may contain proxies that reference futures
            in inputs. By the time this starts executing, those futures will
            have resolved. We then need to take the resolved inputs and map the
            correct parts of them to the correct args/kwargs before calling the
            action with them.

            This is necessary because a single future in inputs will resolve
            into a Results object. We need to take singular Result objects off
            of that Results object and map them to the correct inputs for the
            action we want to call.
            """
            args = []
            for arg in mapped_args:
                unmapped = _unmap_arg(arg, inputs)
                args.append(unmapped)

            kwargs = {}
            for key, value in mapped_kwargs.items():
                unmapped = _unmap_arg(value, inputs)
                kwargs[key] = unmapped

            # We with in the cache here to make sure archiver.load* puts things
            # in the right cache
            with ctx.cache:
                exe = action._bind(ctx.make_child(id=id), execution_ctx)
                results = exe(*args, **kwargs)

                # If we are running a pipeline, we need to create a future here
                # because the parsl join app the pipeline was running in is
                # expected to return a future, but we will have concrete
                # results by this point if we are a pipeline
                if isinstance(action, Pipeline) and ctx.parallel:
                    return qiime2.sdk.util.create_future(results)

                return results

        # Set the name of the closure to the name of the action, so we see the
        # correct name in the parsl log
        self._set_wrapper_name(_run_parsl_action, self.name)

        # Pipelines run in join apps and are a sort of synchronization point
        # right now. Unfortunately it is not currently possible to make say a
        # pipeline that calls two other pipelines within it and execute both of
        # those internal pipelines simultaneously.
        if isinstance(self, qiime2.sdk.action.Pipeline):
            # If ctx._parent is None then this is the root pipeline and we want
            # to dispatch it to a join_app
            execution_ctx['parsl_type'] = 'DFK'
            if ctx._parent is None:
                # NOTE: Do not make this a python_app(join=True). We need it to
                # run in the parsl main thread
                future = join_app()(
                        _run_parsl_action)(self, ctx, execution_ctx,
                                           mapped_args, mapped_kwargs, id,
                                           inputs=futures)
            # If there is a parent then this is not the root pipeline and we
            # want to just _bind it with a parallel context. The fact that
            # parallel is set on the context will cause ctx.get_action calls in
            # the pipeline to use the action's _bind_parsl method.
            else:
                return self._bind(ctx.make_child(id=id),
                                  execution_ctx=execution_ctx)(*args, **kwargs)
        else:
            execution_ctx['parsl_type'] = \
                ctx.executor_name_type_mapping[executor]

            if ctx.executor_name_type_mapping[executor] == "WorkQueueExecutor":
                import os
                from qiime2.core.type.primitive import Threads, Jobs
                collated_inputs = self.signature.collate_inputs(*args, **kwargs)

                parsl_resource_specification = {
                    'cores': 1,
                    'memory': 0,
                    'disk': 0
                }

                for key, value in collated_inputs.items():
                    if key in self.signature.parameters and (
                            self.signature.parameters[key].qiime_type == \
                            Threads or \
                            self.signature.parameters[key].qiime_type == Jobs):
                        parsl_resource_specification['cores'] = \
                            min(value, os.cpu_count())
                        break

                future = python_app(
                    executors=[executor])(
                        _run_parsl_action_resource)(
                            self, ctx, execution_ctx, mapped_args,
                            mapped_kwargs, id, inputs=futures,
                            parsl_resource_specification=
                                parsl_resource_specification)
            else:
                future = python_app(
                    executors=[executor])(
                        _run_parsl_action_resource)(self, ctx, execution_ctx,
                                        mapped_args, mapped_kwargs, id,
                                        inputs=futures)

        collated_input = self.signature.collate_inputs(*args, **kwargs)
        output_types = self.signature.solve_output(**collated_input)

        ctx.submitted_hook(ctx.id)
        # Again, we return a set of futures not a set of real results
        return qiime2.sdk.proxy.ProxyResults(future, output_types)
=======
    def _bind_parsl(self, context_factory):
        def bound_parsl_callable(*args, **kwargs):
            ctx = context_factory()
            futures = []
            mapped_args = []
            mapped_kwargs = {}

            # If this is the first time we called _bind_parsl on a pipeline,
            # the first argument will be the callable for the pipeline which we
            # do not want to pass on in this manner, so we skip it.
            if len(args) >= 1 and callable(args[0]):
                args = args[1:]

            # Parsl will queue up apps with futures as their arguments then not
            # execute the apps until the futures are resolved. This is an
            # extremely handy feature, but QIIME 2 does not play nice with it
            # out of the box. You can look in qiime2/sdk/proxy.py for some more
            # details on how this is working, but we are basically taking
            # future QIIME 2 results and mapping them to the correct inputs in
            # the action we are trying to call. This is necessary if we are
            # running a pipeline in particular because the inputs to the next
            # action could contain outputs from the last action that might not
            # be resolved yet because Parsl may be queueing the next action
            # before the last one has completed.
            for arg in args:
                mapped = _map_arg(arg, futures)
                mapped_args.append(mapped)

            for key, value in kwargs.items():
                mapped = _map_arg(value, futures)
                mapped_kwargs[key] = mapped

            # If the user specified a particular executor for a this action
            # determine that here
            executor = ctx.action_executor_mapping.get(self.id, 'default')
            execution_ctx = {'type': 'parsl'}

            def run_parsl_action(action, ctx, execution_ctx, mapped_args,
                                 mapped_kwargs, inputs=[]):
                """This is what the parsl app itself actually runs. It's
                basically just a wrapper around our QIIME 2 action. When this
                is initially called, args and kwargs may contain proxies that
                reference futures in inputs. By the time this starts executing,
                those futures will have resolved. We then need to take the
                resolved inputs and map the correct parts of them to the
                correct args/kwargs before calling the action with them.

                This is necessary because a single future in inputs will
                resolve into a Results object. We need to take singular Result
                objects off of that Results object and map them to the correct
                inputs for the action we want to call.
                """
                args = []
                for arg in mapped_args:
                    unmapped = _unmap_arg(arg, inputs)
                    args.append(unmapped)

                kwargs = {}
                for key, value in mapped_kwargs.items():
                    unmapped = _unmap_arg(value, inputs)
                    kwargs[key] = unmapped

                # We with in the cache here to make sure archiver.load* puts
                # things in the right cache
                with ctx.cache:
                    exe = action._bind(
                        lambda: qiime2.sdk.Context(parent=ctx), execution_ctx)
                    results = exe(*args, **kwargs)

                    # If we are running a pipeline, we need to create a future
                    # here because the parsl join app the pipeline was running
                    # in is expected to return a future, but we will have
                    # concrete results by this point if we are a pipeline
                    if isinstance(action, Pipeline) and ctx.parallel:
                        return qiime2.sdk.util.create_future(results)

                    return results

            # Set the name of the closure to the name of the action, so we see
            # the correct name in the parsl log
            self._set_wrapper_name(run_parsl_action, self.name)

            # Pipelines run in join apps and are a sort of synchronization
            # point right now. Unfortunately it is not currently possible to
            # make say a pipeline that calls two other pipelines within it and
            # execute both of those internal pipelines simultaneously.
            if isinstance(self, qiime2.sdk.action.Pipeline):
                # If ctx._parent is None then this is the root pipeline and we
                # want to dispatch it to a join_app
                execution_ctx['parsl_type'] = 'DFK'
                if ctx._parent is None:
                    # NOTE: Do not make this a python_app(join=True). We need
                    # it to run in the parsl main thread
                    future = join_app()(
                            run_parsl_action)(self, ctx, execution_ctx,
                                              mapped_args, mapped_kwargs,
                                              inputs=futures)
                # If there is a parent then this is not the root pipeline and
                # we want to just _bind it with a parallel context. The fact
                # that parallel is set on the context will cause ctx.get_action
                # calls in the pipeline to use the action's _bind_parsl method.
                else:
                    return self._bind(
                        lambda: qiime2.sdk.Context(ctx),
                        execution_ctx=execution_ctx)(*args, **kwargs)
            else:
                execution_ctx['parsl_type'] = \
                    ctx.executor_name_type_mapping[executor]
                future = python_app(
                    executors=[executor])(
                        run_parsl_action)(self, ctx, execution_ctx,
                                          mapped_args, mapped_kwargs,
                                          inputs=futures)

            collated_input = self.signature.collate_inputs(*args, **kwargs)
            output_types = self.signature.solve_output(**collated_input)

            # Again, we return a set of futures not a set of real results
            return qiime2.sdk.proxy.ProxyResults(future, output_types)

        bound_parsl_callable = \
            self._rewrite_wrapper_signature(bound_parsl_callable)
        self._set_wrapper_properties(bound_parsl_callable)
        self._set_wrapper_name(bound_parsl_callable, self.id)
        return bound_parsl_callable
>>>>>>> 3118df08

    def _get_parsl_wrapper(self):
        if isinstance(self, Pipeline):
            parsl_wrapper = \
                self._bind_parsl(lambda: qiime2.sdk.Context(parallel=True))
        else:
            def error(*args, **kwargs):
                raise ValueError('Only pipelines may be run in parallel')

<<<<<<< HEAD
            # TODO: Just like aysnc. Cannot use subclass here. We can only use
            # subclass in pipelines where we call ctx.get_action
            return self._bind_parsl(qiime2.sdk.Context(parallel=True), *args,
                                    **kwargs)
=======
            parsl_wrapper = error
>>>>>>> 3118df08

        self._set_wrapper_name(parsl_wrapper, 'parallel')
        return parsl_wrapper

    def _rewrite_wrapper_signature(self, wrapper):
        # Convert the callable's signature into the wrapper's signature and set
        # it on the wrapper.
        return decorator.decorator(
            wrapper, self._callable_sig_converter_(self._callable))

    def _set_wrapper_name(self, wrapper, name):
        wrapper.__name__ = wrapper.__qualname__ = name

    def _set_wrapper_properties(self, wrapper):
        wrapper.__module__ = self.get_import_path(include_self=False)
        wrapper.__doc__ = self._build_numpydoc()
        wrapper.__annotations__ = self._build_annotations()
        # This is necessary so that `inspect` doesn't display the wrapped
        # function's annotations (the annotations apply to the "view API" and
        # not the "artifact API").
        del wrapper.__wrapped__

    def _build_annotations(self):
        annotations = {}
        for name, spec in self.signature.signature_order.items():
            annotations[name] = spec.qiime_type

        output = []
        for spec in self.signature.outputs.values():
            output.append(spec.qiime_type)
        output = tuple(output)

        annotations["return"] = output

        return annotations

    def _build_numpydoc(self):
        numpydoc = []
        numpydoc.append(textwrap.fill(self.name, width=75))
        if self.deprecated:
            base_msg = textwrap.indent(
                textwrap.fill(self._build_deprecation_message(), width=72),
                '   ')
            numpydoc.append('.. deprecated::\n' + base_msg)
        numpydoc.append(textwrap.fill(self.description, width=75))

        sig = self.signature
        parameters = self._build_section("Parameters", sig.signature_order)
        returns = self._build_section("Returns", sig.outputs)

        # TODO: include Usage-rendered examples here

        for section in (parameters, returns):
            if section:
                numpydoc.append(section)

        return '\n\n'.join(numpydoc) + '\n'

    def _build_section(self, header, iterable):
        section = []

        if iterable:
            section.append(header)
            section.append('-'*len(header))
            for key, value in iterable.items():
                variable_line = (
                    "{item} : {type}".format(item=key, type=value.qiime_type))
                if value.has_default():
                    variable_line += ", optional"
                section.append(variable_line)
                if value.has_description():
                    section.append(textwrap.indent(textwrap.fill(
                        str(value.description), width=71), '    '))

        return '\n'.join(section).strip()

    def _build_deprecation_message(self):
        return (f'This {self.type.title()} is deprecated and will be removed '
                'in a future version of this plugin.')


class Method(Action):
    """QIIME 2 Method"""

    type = 'method'

    # Abstract method implementations:

    def _callable_sig_converter_(self, callable):
        # No conversion necessary.
        return callable

    def _callable_executor_(self, scope, view_args, output_types, provenance):
        output_views = self._callable(**view_args)
        output_views = tuplize(output_views)

        # TODO this won't work if the user has annotated their "view API" to
        # return a `typing.Tuple` with some number of components. Python will
        # return a tuple when there are multiple return values, and this length
        # check will fail because the tuple as a whole should be matched up to
        # a single output type instead of its components. This is an edgecase
        # due to how Python handles multiple returns, and can be worked around
        # by using something like `typing.List` instead.
        if len(output_views) != len(output_types):
            raise TypeError(
                "Number of output views must match number of output "
                "semantic types: %d != %d"
                % (len(output_views), len(output_types)))

        output_artifacts = \
            self.signature.coerce_given_outputs(output_views, output_types,
                                                scope, provenance)

        return tuple(output_artifacts)

    @classmethod
    def _init(cls, callable, inputs, parameters, outputs, plugin_id, name,
              description, input_descriptions, parameter_descriptions,
              output_descriptions, citations, deprecated, examples):
        signature = qtype.MethodSignature(callable, inputs, parameters,
                                          outputs, input_descriptions,
                                          parameter_descriptions,
                                          output_descriptions)
        return super()._init(callable, signature, plugin_id, name, description,
                             citations, deprecated, examples)


class Visualizer(Action):
    """QIIME 2 Visualizer"""

    type = 'visualizer'

    # Abstract method implementations:

    def _callable_sig_converter_(self, callable):
        return DropFirstParameter.from_function(callable)

    def _callable_executor_(self, scope, view_args, output_types, provenance):
        # TODO use qiime2.plugin.OutPath when it exists, and update visualizers
        # to work with OutPath instead of str. Visualization._from_data_dir
        # will also need to be updated to support OutPath instead of str.
        with tempfile.TemporaryDirectory(prefix='qiime2-temp-') as temp_dir:
            ret_val = self._callable(output_dir=temp_dir, **view_args)
            if ret_val is not None:
                raise TypeError(
                    "Visualizer %r should not return anything. "
                    "Received %r as a return value." % (self, ret_val))
            provenance.output_name = 'visualization'
            viz = qiime2.sdk.Visualization._from_data_dir(temp_dir,
                                                          provenance)
            viz = scope.add_parent_reference(viz)

            return (viz, )

    @classmethod
    def _init(cls, callable, inputs, parameters, plugin_id, name, description,
              input_descriptions, parameter_descriptions, citations,
              deprecated, examples):
        signature = qtype.VisualizerSignature(callable, inputs, parameters,
                                              input_descriptions,
                                              parameter_descriptions)
        return super()._init(callable, signature, plugin_id, name, description,
                             citations, deprecated, examples)


class Pipeline(Action):
    """QIIME 2 Pipeline"""
    type = 'pipeline'
    _ProvCaptureCls = archive.PipelineProvenanceCapture

    def _callable_sig_converter_(self, callable):
        return DropFirstParameter.from_function(callable)

    def _callable_executor_(self, scope, view_args, output_types, provenance):
        outputs = self._callable(scope.ctx, **view_args)
        # Just make sure we have an iterable even if there was only one output
        outputs = tuplize(outputs)
        # Make sure any collections returned are in the form of
        # ResultCollections and that futures are resolved
        #
        # TODO: Ideally we would not need to resolve futures here as this
        # prevents us from properly parallelizing nested pipelines
        outputs = self._coerce_pipeline_outputs(outputs)

        for output in outputs:
            if isinstance(output, qiime2.sdk.ResultCollection):
                for elem in output.values():
                    if not isinstance(elem, qiime2.sdk.Result):
                        raise TypeError("Pipelines must return `Result` "
                                        "objects, not %s" % (type(elem), ))
            elif not isinstance(output, qiime2.sdk.Result):
                raise TypeError("Pipelines must return `Result` objects, "
                                "not %s" % (type(output), ))

        # This condition *is* tested by the caller of _callable_executor_, but
        # the kinds of errors a plugin developer see will make more sense if
        # this check happens before the subtype check. Otherwise forgetting an
        # output would more likely error as a wrong type, which while correct,
        # isn't root of the problem.
        if len(outputs) != len(output_types):
            raise TypeError(
                "Number of outputs must match number of output "
                "semantic types: %d != %d"
                % (len(outputs), len(output_types)))

        results = []
        for output, (name, spec) in zip(outputs, output_types.items()):
            # If we don't have a Result, we should have a collection, if we
            # have neither, or our types just don't match up, something bad
            # happened
            if isinstance(output, qiime2.sdk.Result) and \
                    (output.type <= spec.qiime_type):
                prov = provenance.fork(name, output)
                scope.add_reference(prov)

                aliased_result = output._alias(prov)
                aliased_result = scope.add_parent_reference(aliased_result)

                results.append(aliased_result)
            elif spec.qiime_type.name == 'Collection' and \
                    output.collection in spec.qiime_type:
                size = len(output)
                aliased_output = qiime2.sdk.ResultCollection()
                for idx, (key, value) in enumerate(output.items()):
                    collection_name = create_collection_name(
                        name=name, key=key, idx=idx, size=size)
                    prov = provenance.fork(collection_name, value)
                    scope.add_reference(prov)

                    aliased_result = value._alias(prov)
                    aliased_result = scope.add_parent_reference(aliased_result)
                    aliased_output[str(key)] = aliased_result

                results.append(aliased_output)
            else:
                _type = output.type if isinstance(output, qiime2.sdk.Result) \
                    else type(output)
                raise TypeError(
                    "Expected output type %r, received %r" %
                    (spec.qiime_type, _type))

        if len(results) != len(self.signature.outputs):
            raise ValueError(
                "Number of callable outputs must match number of "
                "outputs defined in signature: %d != %d" %
                (len(results), len(self.signature.outputs)))

        return tuple(results)

    def _coerce_pipeline_outputs(self, outputs):
        """Ensure all futures are resolved and all collections are of type
           ResultCollection
        """
        coerced_outputs = []

        for output in outputs:
            # Handle proxy outputs
            if isinstance(output, Proxy):
                output = output.result()

            # Handle collection outputs
            if isinstance(output, dict) or \
                    isinstance(output, list):
                output = qiime2.sdk.ResultCollection(output)

                # Handle proxies as elements of collections
                for key, value in output.items():
                    if isinstance(value, Proxy):
                        output[key] = value.result()

            coerced_outputs.append(output)

        return tuple(coerced_outputs)

    @classmethod
    def _init(cls, callable, inputs, parameters, outputs, plugin_id, name,
              description, input_descriptions, parameter_descriptions,
              output_descriptions, citations, deprecated, examples):
        signature = qtype.PipelineSignature(callable, inputs, parameters,
                                            outputs, input_descriptions,
                                            parameter_descriptions,
                                            output_descriptions)
        return super()._init(callable, signature, plugin_id, name, description,
                             citations, deprecated, examples)


markdown_source_template = """
```python
%(source)s
```
"""

# TODO add unit test for callables raising this
backend_error_template = """
Your current matplotlib backend (MacOSX) does not work with asynchronous calls.
A recommended backend is Agg, and can be changed by modifying your
matplotlibrc "backend" parameter, which can be found at: \n\n %s
"""<|MERGE_RESOLUTION|>--- conflicted
+++ resolved
@@ -28,7 +28,7 @@
     # We with in the cache here to make sure archiver.load* puts things in the
     # right cache
     with ctx.cache:
-        exe = action._bind(ctx.make_child(), {'type': 'asynchronous'})
+        exe = action._bind(ctx.make_child, {'type': 'asynchronous'})
         results = exe(*args, **kwargs)
 
         return results
@@ -288,11 +288,13 @@
                     ctx._parent.pre_execution_hook(ctx.id)
 
                 try:
-                    raise ValueError()
                     outputs = self._callable_executor_(
                         scope, callable_args, output_types, provenance)
                 except Exception as e:
-                    ctx._parent.exception_hook(e, ctx.id)
+                    if ctx._parent:
+                        ctx._parent.exception_hook(e, ctx.id)
+                    else:
+                        raise
 
                 if len(outputs) != len(self.signature.outputs):
                     raise ValueError(
@@ -356,172 +358,7 @@
         self._set_wrapper_name(async_wrapper, 'asynchronous')
         return async_wrapper
 
-<<<<<<< HEAD
-    def _bind_parsl(self, ctx, *args, id=None, **kwargs):
-        futures = []
-        mapped_args = []
-        mapped_kwargs = {}
-
-        # If this is the first time we called _bind_parsl on a pipeline, the
-        # first argument will be the callable for the pipeline which we do not
-        # want to pass on in this manner, so we skip it.
-        if len(args) >= 1 and callable(args[0]):
-            args = args[1:]
-
-        # Parsl will queue up apps with futures as their arguments then not
-        # execute the apps until the futures are resolved. This is an extremely
-        # handy feature, but QIIME 2 does not play nice with it out of the box.
-        # You can look in qiime2/sdk/proxy.py for some more details on how this
-        # is working, but we are basically taking future QIIME 2 results and
-        # mapping them to the correct inputs in the action we are trying to
-        # call. This is necessary if we are running a pipeline in particular
-        # because the inputs to the next action could contain outputs from the
-        # last action that might not be resolved yet because Parsl may be
-        # queueing the next action before the last one has completed.
-        for arg in args:
-            mapped = _map_arg(arg, futures)
-            mapped_args.append(mapped)
-
-        for key, value in kwargs.items():
-            mapped = _map_arg(value, futures)
-            mapped_kwargs[key] = mapped
-
-        # If the user specified a particular executor for a this action
-        # determine that here
-        executor = ctx.action_executor_mapping.get(self.id, 'default')
-        execution_ctx = {'type': 'parsl'}
-
-        def _run_parsl_action_resource(action, ctx, execution_ctx, mapped_args,
-                                       mapped_kwargs, id, inputs=[],
-                                       parsl_resource_specification={}):
-            """This is what the parsl app itself actually runs. It's basically
-            just a wrapper around our QIIME 2 action. When this is initially
-            called, args and kwargs may contain proxies that reference futures
-            in inputs. By the time this starts executing, those futures will
-            have resolved. We then need to take the resolved inputs and map the
-            correct parts of them to the correct args/kwargs before calling the
-            action with them.
-
-            This is necessary because a single future in inputs will resolve
-            into a Results object. We need to take singular Result objects off
-            of that Results object and map them to the correct inputs for the
-            action we want to call.
-            """
-            return _run_parsl_action(action, ctx, execution_ctx, mapped_args,
-                                     mapped_kwargs, id, inputs=inputs)
-
-        def _run_parsl_action(action, ctx, execution_ctx, mapped_args,
-                              mapped_kwargs, id, inputs=[]):
-            """This is what the parsl app itself actually runs. It's basically
-            just a wrapper around our QIIME 2 action. When this is initially
-            called, args and kwargs may contain proxies that reference futures
-            in inputs. By the time this starts executing, those futures will
-            have resolved. We then need to take the resolved inputs and map the
-            correct parts of them to the correct args/kwargs before calling the
-            action with them.
-
-            This is necessary because a single future in inputs will resolve
-            into a Results object. We need to take singular Result objects off
-            of that Results object and map them to the correct inputs for the
-            action we want to call.
-            """
-            args = []
-            for arg in mapped_args:
-                unmapped = _unmap_arg(arg, inputs)
-                args.append(unmapped)
-
-            kwargs = {}
-            for key, value in mapped_kwargs.items():
-                unmapped = _unmap_arg(value, inputs)
-                kwargs[key] = unmapped
-
-            # We with in the cache here to make sure archiver.load* puts things
-            # in the right cache
-            with ctx.cache:
-                exe = action._bind(ctx.make_child(id=id), execution_ctx)
-                results = exe(*args, **kwargs)
-
-                # If we are running a pipeline, we need to create a future here
-                # because the parsl join app the pipeline was running in is
-                # expected to return a future, but we will have concrete
-                # results by this point if we are a pipeline
-                if isinstance(action, Pipeline) and ctx.parallel:
-                    return qiime2.sdk.util.create_future(results)
-
-                return results
-
-        # Set the name of the closure to the name of the action, so we see the
-        # correct name in the parsl log
-        self._set_wrapper_name(_run_parsl_action, self.name)
-
-        # Pipelines run in join apps and are a sort of synchronization point
-        # right now. Unfortunately it is not currently possible to make say a
-        # pipeline that calls two other pipelines within it and execute both of
-        # those internal pipelines simultaneously.
-        if isinstance(self, qiime2.sdk.action.Pipeline):
-            # If ctx._parent is None then this is the root pipeline and we want
-            # to dispatch it to a join_app
-            execution_ctx['parsl_type'] = 'DFK'
-            if ctx._parent is None:
-                # NOTE: Do not make this a python_app(join=True). We need it to
-                # run in the parsl main thread
-                future = join_app()(
-                        _run_parsl_action)(self, ctx, execution_ctx,
-                                           mapped_args, mapped_kwargs, id,
-                                           inputs=futures)
-            # If there is a parent then this is not the root pipeline and we
-            # want to just _bind it with a parallel context. The fact that
-            # parallel is set on the context will cause ctx.get_action calls in
-            # the pipeline to use the action's _bind_parsl method.
-            else:
-                return self._bind(ctx.make_child(id=id),
-                                  execution_ctx=execution_ctx)(*args, **kwargs)
-        else:
-            execution_ctx['parsl_type'] = \
-                ctx.executor_name_type_mapping[executor]
-
-            if ctx.executor_name_type_mapping[executor] == "WorkQueueExecutor":
-                import os
-                from qiime2.core.type.primitive import Threads, Jobs
-                collated_inputs = self.signature.collate_inputs(*args, **kwargs)
-
-                parsl_resource_specification = {
-                    'cores': 1,
-                    'memory': 0,
-                    'disk': 0
-                }
-
-                for key, value in collated_inputs.items():
-                    if key in self.signature.parameters and (
-                            self.signature.parameters[key].qiime_type == \
-                            Threads or \
-                            self.signature.parameters[key].qiime_type == Jobs):
-                        parsl_resource_specification['cores'] = \
-                            min(value, os.cpu_count())
-                        break
-
-                future = python_app(
-                    executors=[executor])(
-                        _run_parsl_action_resource)(
-                            self, ctx, execution_ctx, mapped_args,
-                            mapped_kwargs, id, inputs=futures,
-                            parsl_resource_specification=
-                                parsl_resource_specification)
-            else:
-                future = python_app(
-                    executors=[executor])(
-                        _run_parsl_action_resource)(self, ctx, execution_ctx,
-                                        mapped_args, mapped_kwargs, id,
-                                        inputs=futures)
-
-        collated_input = self.signature.collate_inputs(*args, **kwargs)
-        output_types = self.signature.solve_output(**collated_input)
-
-        ctx.submitted_hook(ctx.id)
-        # Again, we return a set of futures not a set of real results
-        return qiime2.sdk.proxy.ProxyResults(future, output_types)
-=======
-    def _bind_parsl(self, context_factory):
+    def _bind_parsl(self, context_factory, id=None):
         def bound_parsl_callable(*args, **kwargs):
             ctx = context_factory()
             futures = []
@@ -553,20 +390,22 @@
                 mapped = _map_arg(value, futures)
                 mapped_kwargs[key] = mapped
 
+            collated_input = self.signature.collate_inputs(*args, **kwargs)
             # If the user specified a particular executor for a this action
             # determine that here
             executor = ctx.action_executor_mapping.get(self.id, 'default')
             execution_ctx = {'type': 'parsl'}
 
-            def run_parsl_action(action, ctx, execution_ctx, mapped_args,
-                                 mapped_kwargs, inputs=[]):
-                """This is what the parsl app itself actually runs. It's
-                basically just a wrapper around our QIIME 2 action. When this
-                is initially called, args and kwargs may contain proxies that
-                reference futures in inputs. By the time this starts executing,
-                those futures will have resolved. We then need to take the
-                resolved inputs and map the correct parts of them to the
-                correct args/kwargs before calling the action with them.
+            def _run_parsl_action(action, ctx, execution_ctx, mapped_args,
+                                  mapped_kwargs, id, inputs=[],
+                                  parsl_resource_specification={}):
+                """This is what the parsl app itself actually runs. It's basically
+                just a wrapper around our QIIME 2 action. When this is initially
+                called, args and kwargs may contain proxies that reference futures
+                in inputs. By the time this starts executing, those futures will
+                have resolved. We then need to take the resolved inputs and map the
+                correct parts of them to the correct args/kwargs before calling the
+                action with them.
 
                 This is necessary because a single future in inputs will
                 resolve into a Results object. We need to take singular Result
@@ -583,11 +422,10 @@
                     unmapped = _unmap_arg(value, inputs)
                     kwargs[key] = unmapped
 
-                # We with in the cache here to make sure archiver.load* puts
-                # things in the right cache
+                # We with in the cache here to make sure archiver.load* puts things
+                # in the right cache
                 with ctx.cache:
-                    exe = action._bind(
-                        lambda: qiime2.sdk.Context(parent=ctx), execution_ctx)
+                    exe = action._bind(lambda: ctx.make_child(id=id), execution_ctx)
                     results = exe(*args, **kwargs)
 
                     # If we are running a pipeline, we need to create a future
@@ -601,43 +439,80 @@
 
             # Set the name of the closure to the name of the action, so we see
             # the correct name in the parsl log
-            self._set_wrapper_name(run_parsl_action, self.name)
-
-            # Pipelines run in join apps and are a sort of synchronization
-            # point right now. Unfortunately it is not currently possible to
-            # make say a pipeline that calls two other pipelines within it and
-            # execute both of those internal pipelines simultaneously.
+            self._set_wrapper_name(_run_parsl_action, self.name)
+            parsl_resource_specification = ctx.pre_parallel_submit_hook(None, None, executor, id=id)
+            if parsl_resource_specification is None:
+                parsl_resource_specification = {}
+
+            # Pipelines run in join apps and are a sort of synchronization point
+            # right now. Unfortunately it is not currently possible to make say a
+            # pipeline that calls two other pipelines within it and execute both of
+            # those internal pipelines simultaneously.
             if isinstance(self, qiime2.sdk.action.Pipeline):
-                # If ctx._parent is None then this is the root pipeline and we
-                # want to dispatch it to a join_app
+                # If ctx._parent is None then this is the root pipeline and we want
+                # to dispatch it to a join_app
                 execution_ctx['parsl_type'] = 'DFK'
                 if ctx._parent is None:
-                    # NOTE: Do not make this a python_app(join=True). We need
-                    # it to run in the parsl main thread
+                    # NOTE: Do not make this a python_app(join=True). We need it to
+                    # run in the parsl main thread
                     future = join_app()(
-                            run_parsl_action)(self, ctx, execution_ctx,
-                                              mapped_args, mapped_kwargs,
-                                              inputs=futures)
-                # If there is a parent then this is not the root pipeline and
-                # we want to just _bind it with a parallel context. The fact
-                # that parallel is set on the context will cause ctx.get_action
-                # calls in the pipeline to use the action's _bind_parsl method.
+                            _run_parsl_action)(self, ctx, execution_ctx,
+                                            mapped_args, mapped_kwargs, id,
+                                            inputs=futures,
+                                            parsl_resource_specification=parsl_resource_specification)
+                # If there is a parent then this is not the root pipeline and we
+                # want to just _bind it with a parallel context. The fact that
+                # parallel is set on the context will cause ctx.get_action calls in
+                # the pipeline to use the action's _bind_parsl method.
                 else:
-                    return self._bind(
-                        lambda: qiime2.sdk.Context(ctx),
-                        execution_ctx=execution_ctx)(*args, **kwargs)
+                    return self._bind(lambda: ctx.make_child(id=id),
+                                    execution_ctx=execution_ctx)(*args, **kwargs)
             else:
                 execution_ctx['parsl_type'] = \
                     ctx.executor_name_type_mapping[executor]
+
                 future = python_app(
                     executors=[executor])(
-                        run_parsl_action)(self, ctx, execution_ctx,
-                                          mapped_args, mapped_kwargs,
-                                          inputs=futures)
-
-            collated_input = self.signature.collate_inputs(*args, **kwargs)
+                        _run_parsl_action)(
+                            self, ctx, execution_ctx, mapped_args,
+                            mapped_kwargs, id, inputs=futures,
+                            parsl_resource_specification=parsl_resource_specification)
+
+                # if ctx.executor_name_type_mapping[executor] == "WorkQueueExecutor":
+                #     import os
+                #     from qiime2.core.type.primitive import Threads, Jobs
+                #     collated_inputs = self.signature.collate_inputs(*args, **kwargs)
+
+                #     parsl_resource_specification = {
+                #         'cores': 1,
+                #         'memory': 0,
+                #         'disk': 0
+                #     }
+
+                #     for key, value in collated_inputs.items():
+                #         if key in self.signature.parameters and (
+                #                 self.signature.parameters[key].qiime_type == \
+                #                 Threads or \
+                #                 self.signature.parameters[key].qiime_type == Jobs):
+                #             parsl_resource_specification['cores'] = \
+                #                 min(value, os.cpu_count())
+                #             break
+
+                #     future = python_app(
+                #         executors=[executor])(
+                #             _run_parsl_action_resource)(
+                #                 self, ctx, execution_ctx, mapped_args,
+                #                 mapped_kwargs, id, inputs=futures,
+                #                 parsl_resource_specification=
+                #                     parsl_resource_specification)
+                # else:
+                #     future = python_app(
+                #         executors=[executor])(
+                #             _run_parsl_action_resource)(self, ctx, execution_ctx,
+                #                             mapped_args, mapped_kwargs, id,
+                #                             inputs=futures)
+
             output_types = self.signature.solve_output(**collated_input)
-
             # Again, we return a set of futures not a set of real results
             return qiime2.sdk.proxy.ProxyResults(future, output_types)
 
@@ -646,7 +521,6 @@
         self._set_wrapper_properties(bound_parsl_callable)
         self._set_wrapper_name(bound_parsl_callable, self.id)
         return bound_parsl_callable
->>>>>>> 3118df08
 
     def _get_parsl_wrapper(self):
         if isinstance(self, Pipeline):
@@ -656,14 +530,7 @@
             def error(*args, **kwargs):
                 raise ValueError('Only pipelines may be run in parallel')
 
-<<<<<<< HEAD
-            # TODO: Just like aysnc. Cannot use subclass here. We can only use
-            # subclass in pipelines where we call ctx.get_action
-            return self._bind_parsl(qiime2.sdk.Context(parallel=True), *args,
-                                    **kwargs)
-=======
             parsl_wrapper = error
->>>>>>> 3118df08
 
         self._set_wrapper_name(parsl_wrapper, 'parallel')
         return parsl_wrapper
