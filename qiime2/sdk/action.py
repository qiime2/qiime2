--- conflicted
+++ resolved
@@ -33,65 +33,6 @@
 
         return results
 
-def _run_parsl_action_resource(action, ctx, execution_ctx, mapped_args,
-                               mapped_kwargs, id, inputs=[],
-                               parsl_resource_specification={}):
-    """This is what the parsl app itself actually runs. It's basically just a
-    wrapper around our QIIME 2 action. When this is initially called, args and
-    kwargs may contain proxies that reference futures in inputs. By the time
-    this starts executing, those futures will have resolved. We then need to
-    take the resolved inputs and map the correct parts of them to the correct
-    args/kwargs before calling the action with them.
-
-    This is necessary because a single future in inputs will resolve into a
-    Results object. We need to take singular Result objects off of that Results
-    object and map them to the correct inputs for the action we want to call.
-    """
-    return _run_parsl_action(action, ctx, execution_ctx, mapped_args,
-                             mapped_kwargs, id, inputs)
-
-<<<<<<< HEAD
-def _run_parsl_action(action, ctx, execution_ctx, mapped_args, mapped_kwargs,
-                      id, inputs=[]):
-    """This is what the parsl app itself actually runs. It's basically just a
-    wrapper around our QIIME 2 action. When this is initially called, args and
-    kwargs may contain proxies that reference futures in inputs. By the time
-    this starts executing, those futures will have resolved. We then need to
-    take the resolved inputs and map the correct parts of them to the correct
-    args/kwargs before calling the action with them.
-
-    This is necessary because a single future in inputs will resolve into a
-    Results object. We need to take singular Result objects off of that Results
-    object and map them to the correct inputs for the action we want to call.
-    """
-    args = []
-    for arg in mapped_args:
-        unmapped = _unmap_arg(arg, inputs)
-        args.append(unmapped)
-
-    kwargs = {}
-    for key, value in mapped_kwargs.items():
-        unmapped = _unmap_arg(value, inputs)
-        kwargs[key] = unmapped
-
-    # We with in the cache here to make sure archiver.load* puts things in the
-    # right cache
-    with ctx.cache:
-        exe = action._bind(lambda: ctx.make_child(id=id), execution_ctx)
-        results = exe(*args, **kwargs)
-
-        # If we are running a pipeline, we need to create a future here because
-        # the parsl join app the pipeline was running in is expected to return
-        # a future, but we will have concrete results by this point if we are a
-        # pipeline
-        if isinstance(action, Pipeline) and ctx.parallel:
-            return _create_future(results)
-
-        return results
-
-
-=======
->>>>>>> d8f3f97c
 def _map_arg(arg, futures):
     """ Map a proxy artifact for input to a parsl action
     """
@@ -343,7 +284,8 @@
                     self.signature.transform_and_add_callable_args_to_prov(
                         provenance, **callable_args)
 
-                ctx.parent.pre_execution_hook(ctx.id)
+                if ctx._parent:
+                    ctx._parent.pre_execution_hook(ctx.id)
 
                 try:
                     outputs = self._callable_executor_(
@@ -362,7 +304,8 @@
                 results = qiime2.sdk.Results(
                     self.signature.outputs.keys(), outputs)
 
-                ctx.parent.post_execution_hook(ctx.id)
+                if ctx._parent:
+                    ctx._parent.post_execution_hook(ctx.id)
 
                 return results
 
@@ -445,6 +388,25 @@
         # determine that here
         executor = ctx.action_executor_mapping.get(self.id, 'default')
         execution_ctx = {'type': 'parsl'}
+
+        def _run_parsl_action_resource(action, ctx, execution_ctx, mapped_args,
+                                       mapped_kwargs, id, inputs=[],
+                                       parsl_resource_specification={}):
+            """This is what the parsl app itself actually runs. It's basically
+            just a wrapper around our QIIME 2 action. When this is initially
+            called, args and kwargs may contain proxies that reference futures
+            in inputs. By the time this starts executing, those futures will
+            have resolved. We then need to take the resolved inputs and map the
+            correct parts of them to the correct args/kwargs before calling the
+            action with them.
+
+            This is necessary because a single future in inputs will resolve
+            into a Results object. We need to take singular Result objects off
+            of that Results object and map them to the correct inputs for the
+            action we want to call.
+            """
+            return _run_parsl_action(action, ctx, execution_ctx, mapped_args,
+                                    mapped_kwargs, id, inputs)
 
         def _run_parsl_action(action, ctx, execution_ctx, mapped_args,
                               mapped_kwargs, inputs=[]):
@@ -522,20 +484,28 @@
                 from qiime2.core.type.primitive import Threads, Jobs
                 collated_inputs = self.signature.collate_inputs(*args, **kwargs)
 
-                parsl_resource_specification = {'cores': 1, 'memory': 0, 'disk': 0}
+                parsl_resource_specification = {
+                    'cores': 1,
+                    'memory': 0,
+                    'disk': 0
+                }
 
                 for key, value in collated_inputs.items():
-                    if key in self.signature.parameters and (self.signature.parameters[key].qiime_type == Threads or \
+                    if key in self.signature.parameters and (
+                            self.signature.parameters[key].qiime_type == \
+                            Threads or \
                             self.signature.parameters[key].qiime_type == Jobs):
-                        parsl_resource_specification['cores'] = min(value, os.cpu_count())
+                        parsl_resource_specification['cores'] = \
+                            min(value, os.cpu_count())
                         break
 
                 future = python_app(
                     executors=[executor])(
-                        _run_parsl_action_resource)(self, ctx, execution_ctx,
-                                        mapped_args, mapped_kwargs, id,
-                                        inputs=futures,
-                                        parsl_resource_specification=parsl_resource_specification)
+                        _run_parsl_action_resource)(
+                            self, ctx, execution_ctx, mapped_args,
+                            mapped_kwargs, id, inputs=futures,
+                            parsl_resource_specification=
+                                parsl_resource_specification)
             else:
                 future = python_app(
                     executors=[executor])(
