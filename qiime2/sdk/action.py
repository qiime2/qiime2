# ----------------------------------------------------------------------------
# Copyright (c) 2016-2022, QIIME 2 development team.
#
# Distributed under the terms of the Modified BSD License.
#
# The full license is in the file LICENSE, distributed with this software.
# ----------------------------------------------------------------------------

import abc
import concurrent.futures
import inspect
import tempfile
import textwrap
import itertools

import decorator
import dill
import parsl
from parsl.app.app import python_app, join_app

import qiime2.sdk
import qiime2.core.type as qtype
import qiime2.core.archive as archive
from qiime2.core.util import LateBindingAttribute, DropFirstParameter, tuplize
<<<<<<< HEAD
from qiime2.sdk.parsl_config import get_parsl_config
from qiime2.sdk.context import Context
from qiime2.sdk.results import Results
from qiime2.sdk.util import ProxyArtifact
from qiime2.sdk.cache_config import CACHE_CONFIG
=======
from qiime2.sdk.parsl_config import PARSL_CONFIG, get_config
from qiime2.sdk.context import Context
from qiime2.sdk.results import Results
from qiime2.sdk.util import ProxyArtifact
>>>>>>> 6162134c


def _subprocess_apply(action, args, kwargs):
    # Preprocess input artifacts as we've got pickled clones which shouldn't
    # self-destruct.
    for arg in itertools.chain(args, kwargs.values()):
        if isinstance(arg, qiime2.sdk.Artifact):
            # We can't rely on the subprocess preventing atexit hooks as the
            # destructor is also called when the artifact goes out of scope
            # (which happens).
            arg._destructor.detach()

    results = action(*args, **kwargs)
    for r in results:
        # The destructor doesn't keep its detatched state when sent back to the
        # main process. Something about the context-manager from ctx seems to
        # cause a GC of the artifacts before the process actually ends, so we
        # do need to detach these. The specifics are not understood.
        r._destructor.detach()
    return results


def run_parsl_action(action, ctx, args, kwargs, inputs=[]):
    import qiime2.sdk.context

    remapped_kwargs = {}
    for key, value in kwargs.items():
        if isinstance(value, qiime2.sdk.util.ProxyArtifact):
            remapped_kwargs[key] = value.get_element(inputs[value.future])
        else:
            remapped_kwargs[key] = value

    remapped_args = []
    for arg in args:
        if isinstance(arg, qiime2.sdk.util.ProxyArtifact):
            remapped_args.append(arg.get_element(inputs[arg.future]))
        else:
            remapped_args.append(arg)

    exe = action._bind(lambda: Context(parent=ctx))
    return exe(*remapped_args, **remapped_kwargs)


class Action(metaclass=abc.ABCMeta):
    """QIIME 2 Action"""
    type = 'action'
    _ProvCaptureCls = archive.ActionProvenanceCapture

    __call__ = LateBindingAttribute('_dynamic_call')
    asynchronous = LateBindingAttribute('_dynamic_async')
    parsl = LateBindingAttribute('_dynamic_parsl')

    # Converts a callable's signature into its wrapper's signature (i.e.
    # converts the "view API" signature into the "artifact API" signature).
    # Accepts a callable as input and returns a callable as output with
    # converted signature.
    @abc.abstractmethod
    def _callable_sig_converter_(self, callable):
        raise NotImplementedError

    # Executes a callable on the provided `view_args`, wrapping and returning
    # the callable's outputs. In other words, executes the "view API", wrapping
    # and returning the outputs as the "artifact API". `view_args` is a dict
    # mapping parameter name to unwrapped value (i.e. view). `view_args`
    # contains an entry for each parameter accepted by the wrapper. It is the
    # executor's responsibility to perform any additional transformations on
    # these parameters, or provide extra parameters, in order to execute the
    # callable. `output_types` is an OrderedDict mapping output name to QIIME
    # type (e.g. semantic type).
    @abc.abstractmethod
    def _callable_executor_(self, scope, view_args, output_types):
        raise NotImplementedError

    # Private constructor
    @classmethod
    def _init(cls, callable, signature, plugin_id, name, description,
              citations, deprecated, examples):
        """

        Parameters
        ----------
        callable : callable
        signature : qiime2.core.type.Signature
        plugin_id : str
        name : str
            Human-readable name for this action.
        description : str
            Human-readable description for this action.

        """
        self = cls.__new__(cls)
        self.__init(callable, signature, plugin_id, name, description,
                    citations, deprecated, examples)
        return self

    # This "extra private" constructor is necessary because `Action` objects
    # can be initialized from a static (classmethod) context or on an
    # existing instance (see `_init` and `__setstate__`, respectively).
    def __init(self, callable, signature, plugin_id, name, description,
               citations, deprecated, examples):
        self._callable = callable
        self.signature = signature
        self.plugin_id = plugin_id
        self.name = name
        self.description = description
        self.citations = citations
        self.deprecated = deprecated
        self.examples = examples

        self.id = callable.__name__
        self._dynamic_call = self._get_callable_wrapper()
        self._dynamic_async = self._get_async_wrapper()
        # This a temp thing to play with parsl before integrating more deeply
        self._dynamic_parsl = self._get_parsl_wrapper()

    def __init__(self):
        raise NotImplementedError(
            "%s constructor is private." % self.__class__.__name__)

    @property
    def source(self):
        """
        The source code for the action's callable.

        Returns
        -------
        str
            The source code of this action's callable formatted as Markdown
            text.

        """
        try:
            source = inspect.getsource(self._callable)
        except OSError:
            raise TypeError(
                "Cannot retrieve source code for callable %r" %
                self._callable.__name__)
        return markdown_source_template % {'source': source}

    def get_import_path(self, include_self=True):
        path = f'qiime2.plugins.{self.plugin_id}.{self.type}s'
        if include_self:
            path += f'.{self.id}'
        return path

    def __repr__(self):
        return "<%s %s>" % (self.type, self.get_import_path())

    def __getstate__(self):
        return dill.dumps({
            'callable': self._callable,
            'signature': self.signature,
            'plugin_id': self.plugin_id,
            'name': self.name,
            'description': self.description,
            'citations': self.citations,
            'deprecated': self.deprecated,
            'examples': self.examples,
        })

    def __setstate__(self, state):
        self.__init(**dill.loads(state))

    # Use bind to bind parsl config to action when action is being sent to
    # executor
    def _bind(self, context_factory):
        """Bind an action to a Context factory, returning a decorated function.

        This is a very primitive API and should be used primarily by the
        framework and very advanced interfaces which need deep control over
        the calling semantics of pipelines and garbage collection.

        The basic idea behind this is outlined as follows:

        Every action is defined as an *instance* that a plugin constructs.
        This means that `self` represents the internal details as to what
        the action is. If you need to associate additional state with the
        *application* of an action, you cannot mutate `self` without
        changing all future applications. So there needs to be an
        additional instance variable that can serve as the state of a given
        application. We call this a Context object. It is also important
        that each application of an action has *independent* state, so
        providing an instance of Context won't work. We need a factory.

        Parameterizing the context is necessary because it is possible for
        an action to call other actions. The details need to be coordinated
        behind the scenes to the user, so we can parameterize the behavior
        by providing different context factories to `bind` at different
        points in the "call stack".

        """
        def bound_callable(*args, **kwargs):
            # This function's signature is rewritten below using
            # `decorator.decorator`. When the signature is rewritten,
            # args[0] is the function whose signature was used to rewrite
            # this function's signature.
            args = args[1:]
            ctx = context_factory()
            # Set up a scope under which we can track destructable references
            # if something goes wrong, the __exit__ handler of this context
            # manager will clean up. (It also cleans up when things go right)
            with ctx as scope:
                provenance = self._ProvCaptureCls(
                    self.type, self.plugin_id, self.id)
                scope.add_reference(provenance)

                # Collate user arguments
                user_input = {name: value for value, name in
                              zip(args, self.signature.signature_order)}
                user_input.update(kwargs)

                # Type management
                self.signature.check_types(**user_input)
                output_types = self.signature.solve_output(**user_input)
                callable_args = {}

                # Record parameters
                for name, spec in self.signature.parameters.items():
                    parameter = callable_args[name] = user_input[name]
                    provenance.add_parameter(name, spec.qiime_type, parameter)

                # Record and transform inputs
                for name, spec in self.signature.inputs.items():
                    artifact = user_input[name]
                    provenance.add_input(name, artifact)
                    if artifact is None:
                        callable_args[name] = None
                    elif spec.has_view_type():
                        recorder = provenance.transformation_recorder(name)
                        if qtype.is_collection_type(spec.qiime_type):
                            # Always put in a list. Sometimes the view isn't
                            # hashable, which isn't relevant, but would break
                            # a Set[SomeType].
                            callable_args[name] = [
                                a._view(spec.view_type, recorder)
                                for a in user_input[name]]
                        else:
                            callable_args[name] = artifact._view(
                                spec.view_type, recorder)
                    else:
                        callable_args[name] = artifact

                if self.deprecated:
                    with qiime2.core.util.warning() as warn:
                        warn(self._build_deprecation_message(),
                             FutureWarning)

                # Wrap in a Results object mapping output name to value so
                # users have access to outputs by name or position.
                if isinstance(self, Pipeline) and ctx.parsl:
                    return self._parsl_callable_executor_(
                        scope, callable_args, output_types, provenance)

                return self._callable_executor_(
                    scope, callable_args, output_types, provenance)

        bound_callable = self._rewrite_wrapper_signature(bound_callable)
        self._set_wrapper_properties(bound_callable)
        self._set_wrapper_name(bound_callable, self.id)
        return bound_callable

    def _get_callable_wrapper(self):
        # This is a "root" level invocation (not a nested call within a
        # pipeline), so no special factory is needed.
        callable_wrapper = self._bind(qiime2.sdk.Context)
        self._set_wrapper_name(callable_wrapper, '__call__')
        return callable_wrapper

    def _get_async_wrapper(self):
        def async_wrapper(*args, **kwargs):
            # TODO handle this better in the future, but stop the massive error
            # caused by MacOSX asynchronous runs for now.
            try:
                import matplotlib as plt
                if plt.rcParams['backend'].lower() == 'macosx':
                    raise EnvironmentError(backend_error_template %
                                           plt.matplotlib_fname())
            except ImportError:
                pass

            # This function's signature is rewritten below using
            # `decorator.decorator`. When the signature is rewritten, args[0]
            # is the function whose signature was used to rewrite this
            # function's signature.
            args = args[1:]

            pool = concurrent.futures.ProcessPoolExecutor(max_workers=1)
            future = pool.submit(_subprocess_apply, self, args, kwargs)
            # TODO: pool.shutdown(wait=False) caused the child process to
            # hang unrecoverably. This seems to be a bug in Python 3.7
            # It's probably best to gut concurrent.futures entirely, so we're
            # ignoring the resource leakage for the moment.
            return future

        async_wrapper = self._rewrite_wrapper_signature(async_wrapper)
        self._set_wrapper_properties(async_wrapper)
        self._set_wrapper_name(async_wrapper, 'asynchronous')
        return async_wrapper

    def _bind_parsl(self, ctx, *args, **kwargs):
        # If you find a good way to determine if a parsl config is loaded.
        # Use it here
        try:
<<<<<<< HEAD
            parsl.load(get_parsl_config())
=======
            parsl.load(get_config())
>>>>>>> 6162134c
        except RuntimeError:
            pass

        futures = []
        remapped_args = []
        for arg in args[1:]:
            if isinstance(arg, ProxyArtifact):
                futures.append(arg.future)
                remapped_args.append(ProxyArtifact(len(futures) - 1,
                                     arg.selector))
            else:
                remapped_args.append(arg)

        remapped_kwargs = {}
        for key, value in kwargs.items():
            if isinstance(value, ProxyArtifact):
                futures.append(value.future)
                remapped_kwargs[key] = ProxyArtifact(len(futures) - 1,
                                                     value.selector)
            else:
                remapped_kwargs[key] = value

        if self.id in ctx.action_executor_mapping:
            executor = ctx.action_executor_mapping[self.id]
        else:
            executor = 'default'

        # TODO: CREATE ISSUE IN PARSL ABOUT PYTHON_APP(JOIN=TRUE) SELECTING
        # EXECUTOR THAT IS NOT LOCAL TO THE MAIN PROCESS (EX: HTEX) BLOWING UP
        if isinstance(self, qiime2.sdk.action.Pipeline):
            # NOTE: Do not make this a python_app(join=True). We need it to run
            # in the parsl main thread
            future = join_app()(
                    run_parsl_action)(self, ctx, remapped_args,
                                      remapped_kwargs, inputs=futures)
        else:
            future = python_app(
                executors=[executor])(
                    run_parsl_action)(self, ctx, remapped_args,
                                      remapped_kwargs, inputs=futures)

        return qiime2.sdk.util.ProxyResults(future, self.signature.outputs)

    def _get_parsl_wrapper(self):
        def parsl_wrapper(*args, **kwargs):
            return self._bind_parsl(qiime2.sdk.Context(parsl=True), *args,
                                    **kwargs)

        parsl_wrapper = self._rewrite_wrapper_signature(parsl_wrapper)
        self._set_wrapper_properties(parsl_wrapper)
        self._set_wrapper_name(parsl_wrapper, 'parsl')
        return parsl_wrapper

    def _rewrite_wrapper_signature(self, wrapper):
        # Convert the callable's signature into the wrapper's signature and set
        # it on the wrapper.
        return decorator.decorator(
            wrapper, self._callable_sig_converter_(self._callable))

    def _set_wrapper_name(self, wrapper, name):
        wrapper.__name__ = wrapper.__qualname__ = name

    def _set_wrapper_properties(self, wrapper):
        wrapper.__module__ = self.get_import_path(include_self=False)
        wrapper.__doc__ = self._build_numpydoc()
        wrapper.__annotations__ = self._build_annotations()
        # This is necessary so that `inspect` doesn't display the wrapped
        # function's annotations (the annotations apply to the "view API" and
        # not the "artifact API").
        del wrapper.__wrapped__

    def _build_annotations(self):
        annotations = {}
        for name, spec in self.signature.signature_order.items():
            annotations[name] = spec.qiime_type

        output = []
        for spec in self.signature.outputs.values():
            output.append(spec.qiime_type)
        output = tuple(output)

        annotations["return"] = output

        return annotations

    def _build_numpydoc(self):
        numpydoc = []
        numpydoc.append(textwrap.fill(self.name, width=75))
        if self.deprecated:
            base_msg = textwrap.indent(
                textwrap.fill(self._build_deprecation_message(), width=72),
                '   ')
            numpydoc.append('.. deprecated::\n' + base_msg)
        numpydoc.append(textwrap.fill(self.description, width=75))

        sig = self.signature
        parameters = self._build_section("Parameters", sig.signature_order)
        returns = self._build_section("Returns", sig.outputs)

        # TODO: include Usage-rendered examples here

        for section in (parameters, returns):
            if section:
                numpydoc.append(section)

        return '\n\n'.join(numpydoc) + '\n'

    def _build_section(self, header, iterable):
        section = []

        if iterable:
            section.append(header)
            section.append('-'*len(header))
            for key, value in iterable.items():
                variable_line = (
                    "{item} : {type}".format(item=key, type=value.qiime_type))
                if value.has_default():
                    variable_line += ", optional"
                section.append(variable_line)
                if value.has_description():
                    section.append(textwrap.indent(textwrap.fill(
                        str(value.description), width=71), '    '))

        return '\n'.join(section).strip()

    def _build_deprecation_message(self):
        return (f'This {self.type.title()} is deprecated and will be removed '
                'in a future version of this plugin.')


class Method(Action):
    """QIIME 2 Method"""

    type = 'method'

    # Abstract method implementations:

    def _callable_sig_converter_(self, callable):
        # No conversion necessary.
        return callable

    def _callable_executor_(self, scope, view_args, output_types, provenance):
        output_views = self._callable(**view_args)
        output_views = tuplize(output_views)

        # TODO this won't work if the user has annotated their "view API" to
        # return a `typing.Tuple` with some number of components. Python will
        # return a tuple when there are multiple return values, and this length
        # check will fail because the tuple as a whole should be matched up to
        # a single output type instead of its components. This is an edgecase
        # due to how Python handles multiple returns, and can be worked around
        # by using something like `typing.List` instead.
        if len(output_views) != len(output_types):
            raise TypeError(
                "Number of output views must match number of output "
                "semantic types: %d != %d"
                % (len(output_views), len(output_types)))

        output_artifacts = []
        for output_view, (name, spec) in zip(output_views,
                                             output_types.items()):
            if type(output_view) is not spec.view_type:
                raise TypeError(
                    "Expected output view type %r, received %r" %
                    (spec.view_type.__name__, type(output_view).__name__))

            prov = provenance.fork(name)
            scope.add_reference(prov)

            artifact = qiime2.sdk.Artifact._from_view(
                spec.qiime_type, output_view, spec.view_type, prov)
            artifact = scope.add_parent_reference(artifact)

            output_artifacts.append(artifact)

        results = Results(self.signature.outputs.keys(), output_artifacts)

        if len(results) != len(self.signature.outputs):
            raise ValueError(
                "Number of callable outputs must match number of "
                "outputs defined in signature: %d != %d" %
                (len(results), len(self.signature.outputs)))

        return results

    @classmethod
    def _init(cls, callable, inputs, parameters, outputs, plugin_id, name,
              description, input_descriptions, parameter_descriptions,
              output_descriptions, citations, deprecated, examples):
        signature = qtype.MethodSignature(callable, inputs, parameters,
                                          outputs, input_descriptions,
                                          parameter_descriptions,
                                          output_descriptions)
        return super()._init(callable, signature, plugin_id, name, description,
                             citations, deprecated, examples)


class Visualizer(Action):
    """QIIME 2 Visualizer"""

    type = 'visualizer'

    # Abstract method implementations:

    def _callable_sig_converter_(self, callable):
        return DropFirstParameter.from_function(callable)

    def _callable_executor_(self, scope, view_args, output_types, provenance):
        # TODO use qiime2.plugin.OutPath when it exists, and update visualizers
        # to work with OutPath instead of str. Visualization._from_data_dir
        # will also need to be updated to support OutPath instead of str.
        with tempfile.TemporaryDirectory(prefix='qiime2-temp-') as temp_dir:
            ret_val = self._callable(output_dir=temp_dir, **view_args)
            if ret_val is not None:
                raise TypeError(
                    "Visualizer %r should not return anything. "
                    "Received %r as a return value." % (self, ret_val))
            provenance.output_name = 'visualization'
            viz = qiime2.sdk.Visualization._from_data_dir(temp_dir,
                                                          provenance)
            viz = scope.add_parent_reference(viz)

            results = Results(self.signature.outputs.keys(), (viz,))

            if len(results) != len(self.signature.outputs):
                raise ValueError(
                    "Number of callable outputs must match number of "
                    "outputs defined in signature: %d != %d" %
                    (len(results), len(self.signature.outputs)))

<<<<<<< HEAD
=======
            results = Results(self.signature.outputs.keys(), (viz,))

            if len(results) != len(self.signature.outputs):
                raise ValueError(
                    "Number of callable outputs must match number of "
                    "outputs defined in signature: %d != %d" %
                    (len(results), len(self.signature.outputs)))

>>>>>>> 6162134c
            return results

    @classmethod
    def _init(cls, callable, inputs, parameters, plugin_id, name, description,
              input_descriptions, parameter_descriptions, citations,
              deprecated, examples):
        signature = qtype.VisualizerSignature(callable, inputs, parameters,
                                              input_descriptions,
                                              parameter_descriptions)
        return super()._init(callable, signature, plugin_id, name, description,
                             citations, deprecated, examples)


class Pipeline(Action):
    """QIIME 2 Pipeline"""
    type = 'pipeline'
    _ProvCaptureCls = archive.PipelineProvenanceCapture

    def _callable_sig_converter_(self, callable):
        return DropFirstParameter.from_function(callable)

    def _parsl_callable_executor_(self, scope, view_args, output_types,
                                  provenance):
        outputs = self._callable(scope.ctx, **view_args)
        outputs = tuple(output.get_element(output.future.result())
                        for output in tuplize(outputs))

        for output in outputs:
            if not isinstance(output, qiime2.sdk.Result):
                raise TypeError("Pipelines must return `Result` objects, "
                                "not %s" % (type(output), ))

        # This condition *is* tested by the caller of _callable_executor_, but
        # the kinds of errors a plugin developer see will make more sense if
        # this check happens before the subtype check. Otherwise forgetting an
        # output would more likely error as a wrong type, which while correct,
        # isn't root of the problem.
        if len(outputs) != len(output_types):
            raise TypeError(
                "Number of outputs must match number of output "
                "semantic types: %d != %d"
                % (len(outputs), len(output_types)))

        results = []
        for output, (name, spec) in zip(outputs, output_types.items()):
            if not (output.type <= spec.qiime_type):
                raise TypeError(
                    "Expected output type %r, received %r" %
                    (spec.qiime_type, output.type))
            prov = provenance.fork(name, output)
            scope.add_reference(prov)

            aliased_result = output._alias(prov)
            scope.add_parent_reference(aliased_result)

            results.append(aliased_result)

        if len(results) != len(self.signature.outputs):
            raise ValueError(
                "Number of callable outputs must match number of "
                "outputs defined in signature: %d != %d" %
                (len(results), len(self.signature.outputs)))

        results = Results(self.signature.outputs.keys(), tuple(results))
        return _create_future(results)

    def _callable_executor_(self, scope, view_args, output_types, provenance):
        outputs = self._callable(scope.ctx, **view_args)
        outputs = tuplize(outputs)

        for output in outputs:
            if not isinstance(output, qiime2.sdk.Result):
                raise TypeError("Pipelines must return `Result` objects, "
                                "not %s" % (type(output), ))

        # This condition *is* tested by the caller of _callable_executor_, but
        # the kinds of errors a plugin developer see will make more sense if
        # this check happens before the subtype check. Otherwise forgetting an
        # output would more likely error as a wrong type, which while correct,
        # isn't root of the problem.
        if len(outputs) != len(output_types):
            raise TypeError(
                "Number of outputs must match number of output "
                "semantic types: %d != %d"
                % (len(outputs), len(output_types)))

        results = []
        for output, (name, spec) in zip(outputs, output_types.items()):
            if not (output.type <= spec.qiime_type):
                raise TypeError(
                    "Expected output type %r, received %r" %
                    (spec.qiime_type, output.type))
            prov = provenance.fork(name, output)
            scope.add_reference(prov)

            aliased_result = output._alias(prov)
            aliased_result = scope.add_parent_reference(aliased_result)

            results.append(aliased_result)

        if len(results) != len(self.signature.outputs):
            raise ValueError(
                "Number of callable outputs must match number of "
                "outputs defined in signature: %d != %d" %
                (len(results), len(self.signature.outputs)))

        results = Results(self.signature.outputs.keys(), tuple(results))
        return results

    @classmethod
    def _init(cls, callable, inputs, parameters, outputs, plugin_id, name,
              description, input_descriptions, parameter_descriptions,
              output_descriptions, citations, deprecated, examples):
        signature = qtype.PipelineSignature(callable, inputs, parameters,
                                            outputs, input_descriptions,
                                            parameter_descriptions,
                                            output_descriptions)
        return super()._init(callable, signature, plugin_id, name, description,
                             citations, deprecated, examples)


@python_app
def _create_future(results):
    return results


markdown_source_template = """
```python
%(source)s
```
"""

# TODO add unit test for callables raising this
backend_error_template = """
Your current matplotlib backend (MacOSX) does not work with asynchronous calls.
A recommended backend is Agg, and can be changed by modifying your
matplotlibrc "backend" parameter, which can be found at: \n\n %s
"""<|MERGE_RESOLUTION|>--- conflicted
+++ resolved
@@ -22,18 +22,11 @@
 import qiime2.core.type as qtype
 import qiime2.core.archive as archive
 from qiime2.core.util import LateBindingAttribute, DropFirstParameter, tuplize
-<<<<<<< HEAD
-from qiime2.sdk.parsl_config import get_parsl_config
+from qiime2.sdk.parsl_config import PARSL_CONFIG, get_config
 from qiime2.sdk.context import Context
 from qiime2.sdk.results import Results
 from qiime2.sdk.util import ProxyArtifact
 from qiime2.sdk.cache_config import CACHE_CONFIG
-=======
-from qiime2.sdk.parsl_config import PARSL_CONFIG, get_config
-from qiime2.sdk.context import Context
-from qiime2.sdk.results import Results
-from qiime2.sdk.util import ProxyArtifact
->>>>>>> 6162134c
 
 
 def _subprocess_apply(action, args, kwargs):
@@ -337,11 +330,7 @@
         # If you find a good way to determine if a parsl config is loaded.
         # Use it here
         try:
-<<<<<<< HEAD
             parsl.load(get_parsl_config())
-=======
-            parsl.load(get_config())
->>>>>>> 6162134c
         except RuntimeError:
             pass
 
@@ -572,17 +561,6 @@
                     "outputs defined in signature: %d != %d" %
                     (len(results), len(self.signature.outputs)))
 
-<<<<<<< HEAD
-=======
-            results = Results(self.signature.outputs.keys(), (viz,))
-
-            if len(results) != len(self.signature.outputs):
-                raise ValueError(
-                    "Number of callable outputs must match number of "
-                    "outputs defined in signature: %d != %d" %
-                    (len(results), len(self.signature.outputs)))
-
->>>>>>> 6162134c
             return results
 
     @classmethod
