# ----------------------------------------------------------------------------
# Copyright (c) 2016-2023, QIIME 2 development team.
#
# Distributed under the terms of the Modified BSD License.
#
# The full license is in the file LICENSE, distributed with this software.
# ----------------------------------------------------------------------------

import abc
import concurrent.futures
import inspect
import tempfile
import textwrap

import decorator
import dill
from parsl.app.app import python_app, join_app

import qiime2.sdk
import qiime2.core.type as qtype
import qiime2.core.archive as archive
from qiime2.core.util import (LateBindingAttribute, DropFirstParameter,
                              tuplize, create_collection_name)
<<<<<<< HEAD
from qiime2.sdk.parsl_config import setup_parsl
=======
from qiime2.sdk.parallel_config import setup_parallel
>>>>>>> 1978442e
from qiime2.sdk.proxy import Proxy


def _subprocess_apply(action, ctx, args, kwargs):
    # We with in the cache here to make sure archiver.load* puts things in the
    # right cache
    with ctx.cache:
        exe = action._bind(
            lambda: qiime2.sdk.Context(parent=ctx), {'type': 'asynchronous'})
        results = exe(*args, **kwargs)

        return results


def _run_parsl_action(action, ctx, execution_ctx, args, kwargs, inputs=[]):
    """This is what the parsl app itself actually runs. It's basically just a
    wrapper around our QIIME 2 action. When this is initially called, args and
    kwargs may contain proxies that reference futures in inputs. By the time
    this starts executing, those futures will have resolved. We then need to
    take the resolved inputs and map the correct parts of them to the correct
    args/kwargs before calling the action with them.

    This is necessary because a single future in inputs will resolve into a
    Results object. We need to take singular Result objects off of that Results
    object and map them to the correct inputs for the action we want to call.
    """
    remapped_kwargs = {}
    for key, value in kwargs.items():
        if isinstance(value, Proxy):
            # We were hacky and set _future_ to be the index of this artifact
            # in the inputs list
            resolved_result = inputs[value._future_]
            remapped_kwargs[key] = value._get_element_(resolved_result)
        else:
            remapped_kwargs[key] = value

    remapped_args = []
    for arg in args:
        if isinstance(arg, Proxy):
            # Same as above with the hackiness
            resolved_result = inputs[arg._future_]
            remapped_args.append(arg._get_element_(resolved_result))
        else:
            remapped_args.append(arg)

    # We with in the cache here to make sure archiver.load* puts things in the
    # right cache
    with ctx.cache:
        exe = action._bind(
            lambda: qiime2.sdk.Context(parent=ctx), execution_ctx)
        results = exe(*remapped_args, **remapped_kwargs)

        # If we are running a pipeline, we need to create a future here because
        # the parsl join app the pipeline was running in is expected to return
        # a future, but we will have concrete results by this point if we are a
        # pipeline
        if isinstance(action, Pipeline) and ctx.parallel:
            return _create_future(results)

        return results


@python_app
def _create_future(results):
    """ This is a bit of a dumb hack. It's just a way for us to make pipelines
    return a future which is what Parsl wants a join_app to return even though
    we will have real results at this point.
    """
    return results


class Action(metaclass=abc.ABCMeta):
    """QIIME 2 Action"""
    type = 'action'
    _ProvCaptureCls = archive.ActionProvenanceCapture

    __call__ = LateBindingAttribute('_dynamic_call')
    asynchronous = LateBindingAttribute('_dynamic_async')
    parallel = LateBindingAttribute('_dynamic_parsl')

    # Converts a callable's signature into its wrapper's signature (i.e.
    # converts the "view API" signature into the "artifact API" signature).
    # Accepts a callable as input and returns a callable as output with
    # converted signature.
    @abc.abstractmethod
    def _callable_sig_converter_(self, callable):
        raise NotImplementedError

    # Executes a callable on the provided `view_args`, wrapping and returning
    # the callable's outputs. In other words, executes the "view API", wrapping
    # and returning the outputs as the "artifact API". `view_args` is a dict
    # mapping parameter name to unwrapped value (i.e. view). `view_args`
    # contains an entry for each parameter accepted by the wrapper. It is the
    # executor's responsibility to perform any additional transformations on
    # these parameters, or provide extra parameters, in order to execute the
    # callable. `output_types` is an OrderedDict mapping output name to QIIME
    # type (e.g. semantic type).
    @abc.abstractmethod
    def _callable_executor_(self, scope, view_args, output_types):
        raise NotImplementedError

    # Private constructor
    @classmethod
    def _init(cls, callable, signature, plugin_id, name, description,
              citations, deprecated, examples):
        """

        Parameters
        ----------
        callable : callable
        signature : qiime2.core.type.Signature
        plugin_id : str
        name : str
            Human-readable name for this action.
        description : str
            Human-readable description for this action.

        """
        self = cls.__new__(cls)
        self.__init(callable, signature, plugin_id, name, description,
                    citations, deprecated, examples)
        return self

    # This "extra private" constructor is necessary because `Action` objects
    # can be initialized from a static (classmethod) context or on an
    # existing instance (see `_init` and `__setstate__`, respectively).
    def __init(self, callable, signature, plugin_id, name, description,
               citations, deprecated, examples):
        self._callable = callable
        self.signature = signature
        self.plugin_id = plugin_id
        self.name = name
        self.description = description
        self.citations = citations
        self.deprecated = deprecated
        self.examples = examples

        self.id = callable.__name__
        self._dynamic_call = self._get_callable_wrapper()
        self._dynamic_async = self._get_async_wrapper()
        # This a temp thing to play with parsl before integrating more deeply
        self._dynamic_parsl = self._get_parsl_wrapper()

    def __init__(self):
        raise NotImplementedError(
            "%s constructor is private." % self.__class__.__name__)

    @property
    def source(self):
        """
        The source code for the action's callable.

        Returns
        -------
        str
            The source code of this action's callable formatted as Markdown
            text.

        """
        try:
            source = inspect.getsource(self._callable)
        except OSError:
            raise TypeError(
                "Cannot retrieve source code for callable %r" %
                self._callable.__name__)
        return markdown_source_template % {'source': source}

    def get_import_path(self, include_self=True):
        path = f'qiime2.plugins.{self.plugin_id}.{self.type}s'
        if include_self:
            path += f'.{self.id}'
        return path

    def __repr__(self):
        return "<%s %s>" % (self.type, self.get_import_path())

    def __getstate__(self):
        return dill.dumps({
            'callable': self._callable,
            'signature': self.signature,
            'plugin_id': self.plugin_id,
            'name': self.name,
            'description': self.description,
            'citations': self.citations,
            'deprecated': self.deprecated,
            'examples': self.examples,
        })

    def __setstate__(self, state):
        self.__init(**dill.loads(state))

    def _bind(self, context_factory, execution_ctx={'type': 'synchronous'}):
        """Bind an action to a Context factory, returning a decorated function.

        This is a very primitive API and should be used primarily by the
        framework and very advanced interfaces which need deep control over
        the calling semantics of pipelines and garbage collection.

        The basic idea behind this is outlined as follows:

        Every action is defined as an *instance* that a plugin constructs.
        This means that `self` represents the internal details as to what
        the action is. If you need to associate additional state with the
        *application* of an action, you cannot mutate `self` without
        changing all future applications. So there needs to be an
        additional instance variable that can serve as the state of a given
        application. We call this a Context object. It is also important
        that each application of an action has *independent* state, so
        providing an instance of Context won't work. We need a factory.

        Parameterizing the context is necessary because it is possible for
        an action to call other actions. The details need to be coordinated
        behind the scenes to the user, so we can parameterize the behavior
        by providing different context factories to `bind` at different
        points in the "call stack".

        """
        def bound_callable(*args, **kwargs):
            # This function's signature is rewritten below using
            # `decorator.decorator`. When the signature is rewritten,
            # args[0] is the function whose signature was used to rewrite
            # this function's signature.
            args = args[1:]
            ctx = context_factory()
            # Set up a scope under which we can track destructable references
            # if something goes wrong, the __exit__ handler of this context
            # manager will clean up. (It also cleans up when things go right)
            with ctx as scope:
                provenance = self._ProvCaptureCls(
                    self.type, self.plugin_id, self.id, execution_ctx)
                scope.add_reference(provenance)

                if self.deprecated:
                    with qiime2.core.util.warning() as warn:
                        warn(self._build_deprecation_message(),
                             FutureWarning)

                # Type management
                collated_inputs = self.signature.collate_inputs(
                    *args, **kwargs)
                self.signature.check_types(**collated_inputs)
                output_types = self.signature.solve_output(**collated_inputs)
                callable_args = self.signature.coerce_user_input(
                    **collated_inputs)

                callable_args = \
                    self.signature.transform_and_add_callable_args_to_prov(
                        provenance, **callable_args)

                outputs = self._callable_executor_(
                    scope, callable_args, output_types, provenance)

                if len(outputs) != len(self.signature.outputs):
                    raise ValueError(
                        "Number of callable outputs must match number of "
                        "outputs defined in signature: %d != %d" %
                        (len(outputs), len(self.signature.outputs)))

                # Wrap in a Results object mapping output name to value so
                # users have access to outputs by name or position.
                results = qiime2.sdk.Results(
                    self.signature.outputs.keys(), outputs)

                return results

        bound_callable = self._rewrite_wrapper_signature(bound_callable)
        self._set_wrapper_properties(bound_callable)
        self._set_wrapper_name(bound_callable, self.id)
        return bound_callable

    def _get_callable_wrapper(self):
        # This is a "root" level invocation (not a nested call within a
        # pipeline), so no special factory is needed.
        callable_wrapper = self._bind(qiime2.sdk.Context)
        self._set_wrapper_name(callable_wrapper, '__call__')
        return callable_wrapper

    def _get_async_wrapper(self):
        def async_wrapper(*args, **kwargs):
            # TODO handle this better in the future, but stop the massive error
            # caused by MacOSX asynchronous runs for now.
            try:
                import matplotlib as plt
                if plt.rcParams['backend'].lower() == 'macosx':
                    raise EnvironmentError(backend_error_template %
                                           plt.matplotlib_fname())
            except ImportError:
                pass

            # This function's signature is rewritten below using
            # `decorator.decorator`. When the signature is rewritten, args[0]
            # is the function whose signature was used to rewrite this
            # function's signature.
            args = args[1:]

            pool = concurrent.futures.ProcessPoolExecutor(max_workers=1)
            future = pool.submit(
                _subprocess_apply, self, qiime2.sdk.Context(), args, kwargs)
            # TODO: pool.shutdown(wait=False) caused the child process to
            # hang unrecoverably. This seems to be a bug in Python 3.7
            # It's probably best to gut concurrent.futures entirely, so we're
            # ignoring the resource leakage for the moment.
            return future

        async_wrapper = self._rewrite_wrapper_signature(async_wrapper)
        self._set_wrapper_properties(async_wrapper)
        self._set_wrapper_name(async_wrapper, 'asynchronous')
        return async_wrapper

    def _bind_parsl(self, ctx, *args, **kwargs):
        futures = []
        remapped_args = []
        remapped_kwargs = {}

        # If this is the first time we called _bind_parsl on a pipeline, the
        # first argument will be the callable for the pipeline which we do not
        # want to pass on in this manner, so we skip it.
        if len(args) >= 1 and callable(args[0]):
            args = args[1:]

        # Parsl will queue up apps with futures as their arguments then not
        # execute the apps until the futures are resolved. This is an extremely
        # handy feature, but QIIME 2 does not play nice with it out of the box.
        # You can look in qiime2/sdk/proxy.py for some more details on how this
        # is working, but we are basically taking future QIIME 2 results and
        # mapping them to the correct inputs in the action we are trying to
        # call. This is necessary if we are running a pipeline in particular
        # because the inputs to the next action could contain outputs from the
        # last action that might not be resolved yet because Parsl may be
        # queueing the next action before the last one has completed.
        for arg in args:
            if isinstance(arg, Proxy):
                futures.append(arg._future_)
                remapped_args.append(arg.__class__(len(futures) - 1,
                                                   arg._selector_))
            else:
                remapped_args.append(arg)

        for key, value in kwargs.items():
            if isinstance(value, Proxy):
                futures.append(value._future_)
                remapped_kwargs[key] = value.__class__(len(futures) - 1,
                                                       value._selector_)
            else:
                remapped_kwargs[key] = value

        # If the user specified a particular executor for a this action
        # determine that here
        executor = ctx.action_executor_mapping.get(self.id, 'default')
        execution_ctx = {'type': 'parsl'}
        print(f'HERE: {ctx.action_executor_mapping}')

        # Pipelines run in join apps and are a sort of synchronization point
        # right now. Unfortunately it is not currently possible to make say a
        # pipeline that calls two other pipelines within it and execute both of
        # those internal pipelines simultaneously.
        if isinstance(self, qiime2.sdk.action.Pipeline):
            execution_ctx['parsl_type'] = 'DFK'
            # NOTE: Do not make this a python_app(join=True). We need it to run
            # in the parsl main thread
            future = join_app()(
                    _run_parsl_action)(self, ctx, execution_ctx,
                                       remapped_args, remapped_kwargs,
                                       inputs=futures)
        else:
            execution_ctx['parsl_type'] = \
                ctx.executor_name_type_mapping[executor]
            future = python_app(
                executors=[executor])(
                    _run_parsl_action)(self, ctx, execution_ctx,
                                       remapped_args, remapped_kwargs,
                                       inputs=futures)

        # This bit that creates user_input now exists in three places. Here,
        # _bind, and deffered_action. So that's not great.
        collated_input = self.signature.collate_inputs(*args, **kwargs)
        output_types = self.signature.solve_output(**collated_input)

        # Again, we return a set of futures not a set of real results
        return qiime2.sdk.proxy.ProxyResults(future, output_types)

    def _get_parsl_wrapper(self):
        def parsl_wrapper(*args, **kwargs):
<<<<<<< HEAD
            setup_parsl()

            return self._bind_parsl(qiime2.sdk.Context(parsl=True), *args,
=======
            setup_parallel()
            return self._bind_parsl(qiime2.sdk.Context(parallel=True), *args,
>>>>>>> 1978442e
                                    **kwargs)

        parsl_wrapper = self._rewrite_wrapper_signature(parsl_wrapper)
        self._set_wrapper_properties(parsl_wrapper)
        self._set_wrapper_name(parsl_wrapper, 'parsl')
        return parsl_wrapper

    def _rewrite_wrapper_signature(self, wrapper):
        # Convert the callable's signature into the wrapper's signature and set
        # it on the wrapper.
        return decorator.decorator(
            wrapper, self._callable_sig_converter_(self._callable))

    def _set_wrapper_name(self, wrapper, name):
        wrapper.__name__ = wrapper.__qualname__ = name

    def _set_wrapper_properties(self, wrapper):
        wrapper.__module__ = self.get_import_path(include_self=False)
        wrapper.__doc__ = self._build_numpydoc()
        wrapper.__annotations__ = self._build_annotations()
        # This is necessary so that `inspect` doesn't display the wrapped
        # function's annotations (the annotations apply to the "view API" and
        # not the "artifact API").
        del wrapper.__wrapped__

    def _build_annotations(self):
        annotations = {}
        for name, spec in self.signature.signature_order.items():
            annotations[name] = spec.qiime_type

        output = []
        for spec in self.signature.outputs.values():
            output.append(spec.qiime_type)
        output = tuple(output)

        annotations["return"] = output

        return annotations

    def _build_numpydoc(self):
        numpydoc = []
        numpydoc.append(textwrap.fill(self.name, width=75))
        if self.deprecated:
            base_msg = textwrap.indent(
                textwrap.fill(self._build_deprecation_message(), width=72),
                '   ')
            numpydoc.append('.. deprecated::\n' + base_msg)
        numpydoc.append(textwrap.fill(self.description, width=75))

        sig = self.signature
        parameters = self._build_section("Parameters", sig.signature_order)
        returns = self._build_section("Returns", sig.outputs)

        # TODO: include Usage-rendered examples here

        for section in (parameters, returns):
            if section:
                numpydoc.append(section)

        return '\n\n'.join(numpydoc) + '\n'

    def _build_section(self, header, iterable):
        section = []

        if iterable:
            section.append(header)
            section.append('-'*len(header))
            for key, value in iterable.items():
                variable_line = (
                    "{item} : {type}".format(item=key, type=value.qiime_type))
                if value.has_default():
                    variable_line += ", optional"
                section.append(variable_line)
                if value.has_description():
                    section.append(textwrap.indent(textwrap.fill(
                        str(value.description), width=71), '    '))

        return '\n'.join(section).strip()

    def _build_deprecation_message(self):
        return (f'This {self.type.title()} is deprecated and will be removed '
                'in a future version of this plugin.')


class Method(Action):
    """QIIME 2 Method"""

    type = 'method'

    # Abstract method implementations:

    def _callable_sig_converter_(self, callable):
        # No conversion necessary.
        return callable

    def _callable_executor_(self, scope, view_args, output_types, provenance):
        output_views = self._callable(**view_args)
        output_views = tuplize(output_views)

        # TODO this won't work if the user has annotated their "view API" to
        # return a `typing.Tuple` with some number of components. Python will
        # return a tuple when there are multiple return values, and this length
        # check will fail because the tuple as a whole should be matched up to
        # a single output type instead of its components. This is an edgecase
        # due to how Python handles multiple returns, and can be worked around
        # by using something like `typing.List` instead.
        if len(output_views) != len(output_types):
            raise TypeError(
                "Number of output views must match number of output "
                "semantic types: %d != %d"
                % (len(output_views), len(output_types)))

        output_artifacts = \
            self.signature.coerce_given_outputs(output_views, output_types,
                                                scope, provenance)

        return tuple(output_artifacts)

    @classmethod
    def _init(cls, callable, inputs, parameters, outputs, plugin_id, name,
              description, input_descriptions, parameter_descriptions,
              output_descriptions, citations, deprecated, examples):
        signature = qtype.MethodSignature(callable, inputs, parameters,
                                          outputs, input_descriptions,
                                          parameter_descriptions,
                                          output_descriptions)
        return super()._init(callable, signature, plugin_id, name, description,
                             citations, deprecated, examples)


class Visualizer(Action):
    """QIIME 2 Visualizer"""

    type = 'visualizer'

    # Abstract method implementations:

    def _callable_sig_converter_(self, callable):
        return DropFirstParameter.from_function(callable)

    def _callable_executor_(self, scope, view_args, output_types, provenance):
        # TODO use qiime2.plugin.OutPath when it exists, and update visualizers
        # to work with OutPath instead of str. Visualization._from_data_dir
        # will also need to be updated to support OutPath instead of str.
        with tempfile.TemporaryDirectory(prefix='qiime2-temp-') as temp_dir:
            ret_val = self._callable(output_dir=temp_dir, **view_args)
            if ret_val is not None:
                raise TypeError(
                    "Visualizer %r should not return anything. "
                    "Received %r as a return value." % (self, ret_val))
            provenance.output_name = 'visualization'
            viz = qiime2.sdk.Visualization._from_data_dir(temp_dir,
                                                          provenance)
            viz = scope.add_parent_reference(viz)

            return (viz, )

    @classmethod
    def _init(cls, callable, inputs, parameters, plugin_id, name, description,
              input_descriptions, parameter_descriptions, citations,
              deprecated, examples):
        signature = qtype.VisualizerSignature(callable, inputs, parameters,
                                              input_descriptions,
                                              parameter_descriptions)
        return super()._init(callable, signature, plugin_id, name, description,
                             citations, deprecated, examples)


class Pipeline(Action):
    """QIIME 2 Pipeline"""
    type = 'pipeline'
    _ProvCaptureCls = archive.PipelineProvenanceCapture

    def _callable_sig_converter_(self, callable):
        return DropFirstParameter.from_function(callable)

    def _callable_executor_(self, scope, view_args, output_types, provenance):
        outputs = self._callable(scope.ctx, **view_args)
        # Just make sure we have an iterable even if there was only one output
        outputs = tuplize(outputs)
        # Make sure any collections returned are in the form of
        # ResultCollections and that futures are resolved
        #
        # TODO: Ideally we would not need to resolve futures here as this
        # prevents us from properly parallelizing nested pipelines
        outputs = self._coerce_pipeline_outputs(outputs)

        for output in outputs:
            if isinstance(output, qiime2.sdk.ResultCollection):
                for elem in output.values():
                    if not isinstance(elem, qiime2.sdk.Result):
                        raise TypeError("Pipelines must return `Result` "
                                        "objects, not %s" % (type(elem), ))
            elif not isinstance(output, qiime2.sdk.Result):
                raise TypeError("Pipelines must return `Result` objects, "
                                "not %s" % (type(output), ))

        # This condition *is* tested by the caller of _callable_executor_, but
        # the kinds of errors a plugin developer see will make more sense if
        # this check happens before the subtype check. Otherwise forgetting an
        # output would more likely error as a wrong type, which while correct,
        # isn't root of the problem.
        if len(outputs) != len(output_types):
            raise TypeError(
                "Number of outputs must match number of output "
                "semantic types: %d != %d"
                % (len(outputs), len(output_types)))

        results = []
        for output, (name, spec) in zip(outputs, output_types.items()):
            # If we don't have a Result, we should have a collection, if we
            # have neither, or our types just don't match up, something bad
            # happened
            if isinstance(output, qiime2.sdk.Result) and \
                    (output.type <= spec.qiime_type):
                prov = provenance.fork(name, output)
                scope.add_reference(prov)

                aliased_result = output._alias(prov)
                aliased_result = scope.add_parent_reference(aliased_result)

                results.append(aliased_result)
            elif spec.qiime_type.name == 'Collection' and \
                    output.collection in spec.qiime_type:
                size = len(output)
                aliased_output = qiime2.sdk.ResultCollection()
                for idx, (key, value) in enumerate(output.items()):
                    collection_name = create_collection_name(
                        name=name, key=key, idx=idx, size=size)
                    prov = provenance.fork(collection_name, value)
                    scope.add_reference(prov)

                    aliased_result = value._alias(prov)
                    aliased_result = scope.add_parent_reference(aliased_result)
                    aliased_output[str(key)] = aliased_result

                results.append(aliased_output)
            else:
                _type = output.type if isinstance(output, qiime2.sdk.Result) \
                    else type(output)
                raise TypeError(
                    "Expected output type %r, received %r" %
                    (spec.qiime_type, _type))

        if len(results) != len(self.signature.outputs):
            raise ValueError(
                "Number of callable outputs must match number of "
                "outputs defined in signature: %d != %d" %
                (len(results), len(self.signature.outputs)))

        return tuple(results)

    def _coerce_pipeline_outputs(self, outputs):
        """Ensure all futures are resolved and all collections are of type
           ResultCollection
        """
        coerced_outputs = []

        for output in outputs:
            if isinstance(output, Proxy):
                output = output.result()

            if isinstance(output, dict) or \
                    isinstance(output, list):
                output = qiime2.sdk.ResultCollection(output)

            coerced_outputs.append(output)

        return tuple(coerced_outputs)

    @classmethod
    def _init(cls, callable, inputs, parameters, outputs, plugin_id, name,
              description, input_descriptions, parameter_descriptions,
              output_descriptions, citations, deprecated, examples):
        signature = qtype.PipelineSignature(callable, inputs, parameters,
                                            outputs, input_descriptions,
                                            parameter_descriptions,
                                            output_descriptions)
        return super()._init(callable, signature, plugin_id, name, description,
                             citations, deprecated, examples)


markdown_source_template = """
```python
%(source)s
```
"""

# TODO add unit test for callables raising this
backend_error_template = """
Your current matplotlib backend (MacOSX) does not work with asynchronous calls.
A recommended backend is Agg, and can be changed by modifying your
matplotlibrc "backend" parameter, which can be found at: \n\n %s
"""<|MERGE_RESOLUTION|>--- conflicted
+++ resolved
@@ -21,11 +21,7 @@
 import qiime2.core.archive as archive
 from qiime2.core.util import (LateBindingAttribute, DropFirstParameter,
                               tuplize, create_collection_name)
-<<<<<<< HEAD
-from qiime2.sdk.parsl_config import setup_parsl
-=======
 from qiime2.sdk.parallel_config import setup_parallel
->>>>>>> 1978442e
 from qiime2.sdk.proxy import Proxy
 
 
@@ -409,14 +405,8 @@
 
     def _get_parsl_wrapper(self):
         def parsl_wrapper(*args, **kwargs):
-<<<<<<< HEAD
-            setup_parsl()
-
-            return self._bind_parsl(qiime2.sdk.Context(parsl=True), *args,
-=======
             setup_parallel()
             return self._bind_parsl(qiime2.sdk.Context(parallel=True), *args,
->>>>>>> 1978442e
                                     **kwargs)
 
         parsl_wrapper = self._rewrite_wrapper_signature(parsl_wrapper)
