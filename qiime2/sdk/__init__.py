--- conflicted
+++ resolved
@@ -18,9 +18,5 @@
 __all__ = ['Result', 'Results', 'Artifact', 'Visualization', 'Action',
            'Method', 'Visualizer', 'Pipeline', 'PluginManager', 'parse_type',
            'parse_format', 'type_from_ast', 'Context', 'Citations',
-<<<<<<< HEAD
-           'LOCAL_CONFIG']
-=======
-           'ValidationError', 'ImplementationError',
-           'UninitializedPluginManagerError']
->>>>>>> 95a60177
+           'LOCAL_CONFIG', 'ValidationError', 'ImplementationError',
+           'UninitializedPluginManagerError']