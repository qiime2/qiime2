--- conflicted
+++ resolved
@@ -1226,13 +1226,8 @@
 
         Returns
         -------
-<<<<<<< HEAD
         UsageVariable
-            Of type artifact_collection or viz_collection.
-=======
-        UsageVariale
             Of type artifact_collection.
->>>>>>> 90c8437b
 
         Examples
         --------
@@ -1293,11 +1288,7 @@
         ----------
         name : str
             The name of the resulting variable.
-<<<<<<< HEAD
-        collection : UsageVariable
-=======
         variable : UsageVariable
->>>>>>> 90c8437b
             The UsageVariable of type artifact_collection from which to access
             the desired member.
         key : str
