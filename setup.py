--- conflicted
+++ resolved
@@ -14,13 +14,8 @@
     license='BSD-3-Clause',
     url='https://qiime2.org',
     packages=find_packages(),
-<<<<<<< HEAD
-    install_requires=['pyyaml', 'decorator', 'pandas', 'cookiecutter',
-                      'tzlocal', 'python-dateutil', 'networkx'],
-=======
     install_requires=['pyyaml', 'decorator', 'pandas', 'tzlocal',
-                      'python-dateutil'],
->>>>>>> 73874d0e
+                      'python-dateutil', 'networkx'],
     entry_points={
         'qiime2.plugins': [
             'dummy-plugin=qiime2.core.testing.plugin:dummy_plugin'
